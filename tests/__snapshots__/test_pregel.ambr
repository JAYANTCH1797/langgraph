# serializer version: 1
# name: test_conditional_entrypoint_graph
  '{"title": "LangGraphInput"}'
# ---
# name: test_conditional_entrypoint_graph.1
  '{"title": "LangGraphOutput"}'
# ---
# name: test_conditional_entrypoint_graph.2
  '''
  {
    "nodes": [
      {
        "id": "__start__",
        "type": "schema",
        "data": "__start__"
      },
      {
        "id": "__end__",
        "type": "schema",
        "data": "__end__"
      },
      {
        "id": "left",
        "type": "runnable",
        "data": {
          "id": [
            "langchain_core",
            "runnables",
            "base",
            "RunnableLambda"
          ],
          "name": "left"
        }
      },
      {
        "id": "right",
        "type": "runnable",
        "data": {
          "id": [
            "langchain_core",
            "runnables",
            "base",
            "RunnableLambda"
          ],
          "name": "right"
        }
      },
      {
        "id": "should_start",
        "type": "runnable",
        "data": {
          "id": [
            "langchain_core",
            "runnables",
            "base",
            "RunnableLambda"
          ],
          "name": "should_start"
        }
      },
      {
        "id": "condition",
        "type": "runnable",
        "data": {
          "id": [
            "langchain_core",
            "runnables",
            "base",
            "RunnableLambda"
          ],
          "name": "RunnableLambda"
        }
      }
    ],
    "edges": [
      {
        "source": "right",
        "target": "__end__"
      },
      {
        "source": "__start__",
        "target": "should_start"
      },
      {
        "source": "should_start",
        "target": "left",
        "data": "go-left",
        "conditional": true
      },
      {
        "source": "should_start",
        "target": "right",
        "data": "go-right",
        "conditional": true
      },
      {
        "source": "left",
        "target": "condition"
      },
      {
        "source": "condition",
        "target": "__end__",
        "data": "__end__",
        "conditional": true
      }
    ]
  }
  '''
# ---
# name: test_conditional_entrypoint_graph.3
  '''
            +-----------+        
            | __start__ |        
            +-----------+        
                  *              
                  *              
                  *              
          +--------------+       
          | should_start |       
          +--------------+       
             .         ..        
           ..            .       
          .               ..     
    +------+                .    
    | left |                .    
    +------+                .    
        *                   .    
        *                   .    
        *                   .    
  +-----------+        +-------+ 
  | condition |        | right | 
  +-----------+        +-------+ 
             .         *         
              ..     **          
                .   *            
            +---------+          
            | __end__ |          
            +---------+          
  '''
# ---
# name: test_conditional_entrypoint_graph_state
  '{"title": "LangGraphInput", "$ref": "#/definitions/AgentState", "definitions": {"AgentState": {"title": "AgentState", "type": "object", "properties": {"input": {"title": "Input", "type": "string"}, "output": {"title": "Output", "type": "string"}, "steps": {"title": "Steps", "type": "array", "items": {"type": "string"}}}}}}'
# ---
# name: test_conditional_entrypoint_graph_state.1
  '{"title": "LangGraphOutput", "type": "object", "properties": {"input": {"title": "Input", "type": "string"}, "output": {"title": "Output", "type": "string"}, "steps": {"title": "Steps", "type": "array", "items": {"type": "string"}}}}'
# ---
# name: test_conditional_entrypoint_graph_state.2
  '''
  {
    "nodes": [
      {
        "id": "__start__",
        "type": "schema",
        "data": "__start__"
      },
      {
        "id": "__end__",
        "type": "schema",
        "data": "__end__"
      },
      {
        "id": "left",
        "type": "runnable",
        "data": {
          "id": [
            "langchain_core",
            "runnables",
            "base",
            "RunnableLambda"
          ],
          "name": "left"
        }
      },
      {
        "id": "right",
        "type": "runnable",
        "data": {
          "id": [
            "langchain_core",
            "runnables",
            "base",
            "RunnableLambda"
          ],
          "name": "right"
        }
      },
      {
        "id": "should_start",
        "type": "runnable",
        "data": {
          "id": [
            "langchain_core",
            "runnables",
            "base",
            "RunnableLambda"
          ],
          "name": "should_start"
        }
      },
      {
        "id": "condition",
        "type": "runnable",
        "data": {
          "id": [
            "langchain_core",
            "runnables",
            "base",
            "RunnableLambda"
          ],
          "name": "RunnableLambda"
        }
      }
    ],
    "edges": [
      {
        "source": "right",
        "target": "__end__"
      },
      {
        "source": "__start__",
        "target": "should_start"
      },
      {
        "source": "should_start",
        "target": "left",
        "data": "go-left",
        "conditional": true
      },
      {
        "source": "should_start",
        "target": "right",
        "data": "go-right",
        "conditional": true
      },
      {
        "source": "left",
        "target": "condition"
      },
      {
        "source": "condition",
        "target": "__end__",
        "data": "__end__",
        "conditional": true
      }
    ]
  }
  '''
# ---
# name: test_conditional_entrypoint_graph_state.3
  '''
            +-----------+        
            | __start__ |        
            +-----------+        
                  *              
                  *              
                  *              
          +--------------+       
          | should_start |       
          +--------------+       
             .         ..        
           ..            .       
          .               ..     
    +------+                .    
    | left |                .    
    +------+                .    
        *                   .    
        *                   .    
        *                   .    
  +-----------+        +-------+ 
  | condition |        | right | 
  +-----------+        +-------+ 
             .         *         
              ..     **          
                .   *            
            +---------+          
            | __end__ |          
            +---------+          
  '''
# ---
# name: test_conditional_graph[end_of_run]
  '''
  {
    "nodes": [
      {
        "id": "__start__",
        "type": "schema",
        "data": "__start__"
      },
      {
        "id": "__end__",
        "type": "schema",
        "data": "__end__"
      },
      {
        "id": "agent",
        "type": "runnable",
        "data": {
          "id": [
            "langchain",
            "schema",
            "runnable",
            "RunnableAssign"
          ],
          "name": "RunnableAssign<agent_outcome>"
        }
      },
      {
        "id": "tools",
        "type": "runnable",
        "data": {
          "id": [
            "langchain_core",
            "runnables",
            "base",
            "RunnableLambda"
          ],
          "name": "execute_tools"
        }
      },
      {
        "id": "should_continue",
        "type": "runnable",
        "data": {
          "id": [
            "langchain_core",
            "runnables",
            "base",
            "RunnableLambda"
          ],
          "name": "should_continue"
        }
      }
    ],
    "edges": [
      {
        "source": "__start__",
        "target": "agent"
      },
      {
        "source": "tools",
        "target": "agent"
      },
      {
        "source": "agent",
        "target": "should_continue"
      },
      {
        "source": "should_continue",
        "target": "tools",
        "data": "continue",
        "conditional": true
      },
      {
        "source": "should_continue",
        "target": "__end__",
        "data": "exit",
        "conditional": true
      }
    ]
  }
  '''
# ---
# name: test_conditional_graph[end_of_run].1
  '''
                 +-----------+            
                 | __start__ |            
                 +-----------+            
                        *                 
                        *                 
                        *                 
                   +-------+              
                   | agent |              
                   +-------+*             
                 ***         ***          
                *               *         
              **                 ***      
  +-----------------+               *     
  | should_continue |               *     
  +-----------------+.              *     
            .         .....         *     
            .              ...      *     
            .                 ...   *     
      +---------+              +-------+  
      | __end__ |              | tools |  
      +---------+              +-------+  
  '''
# ---
# name: test_conditional_graph[end_of_run].2
  '''
  graph TD;
  	__start__ --> agent;
  	tools --> agent;
  	agent -. continue .-> tools;
  	agent -. exit .-> __end__;
  
  '''
# ---
# name: test_conditional_graph[end_of_run].3
  '''
  {
    "nodes": [
      {
        "id": "__start__",
        "type": "schema",
        "data": "__start__"
      },
      {
        "id": "__end__",
        "type": "schema",
        "data": "__end__"
      },
      {
        "id": 2,
        "type": "schema",
        "data": "Parallel<agent_outcome>Input"
      },
      {
        "id": 3,
        "type": "schema",
        "data": "Parallel<agent_outcome>Output"
      },
      {
        "id": 4,
        "type": "runnable",
        "data": {
          "id": [
            "langchain",
            "prompts",
            "prompt",
            "PromptTemplate"
          ],
          "name": "PromptTemplate"
        }
      },
      {
        "id": 5,
        "type": "runnable",
        "data": {
          "id": [
            "langchain_community",
            "llms",
            "fake",
            "FakeStreamingListLLM"
          ],
          "name": "FakeStreamingListLLM"
        }
      },
      {
        "id": 6,
        "type": "runnable",
        "data": {
          "id": [
            "langchain_core",
            "runnables",
            "base",
            "RunnableLambda"
          ],
          "name": "agent_parser"
        }
      },
      {
        "id": 7,
        "type": "runnable",
        "data": {
          "id": [
            "langchain",
            "schema",
            "runnable",
            "RunnablePassthrough"
          ],
          "name": "RunnablePassthrough"
        }
      },
      {
        "id": "tools",
        "type": "runnable",
        "data": {
          "id": [
            "langchain_core",
            "runnables",
            "base",
            "RunnableLambda"
          ],
          "name": "execute_tools"
        }
      },
      {
        "id": "should_continue",
        "type": "runnable",
        "data": {
          "id": [
            "langchain_core",
            "runnables",
            "base",
            "RunnableLambda"
          ],
          "name": "should_continue"
        }
      }
    ],
    "edges": [
      {
        "source": 4,
        "target": 5
      },
      {
        "source": 5,
        "target": 6
      },
      {
        "source": 2,
        "target": 4
      },
      {
        "source": 6,
        "target": 3
      },
      {
        "source": 2,
        "target": 7
      },
      {
        "source": 7,
        "target": 3
      },
      {
        "source": "__start__",
        "target": 2
      },
      {
        "source": "tools",
        "target": 2
      },
      {
        "source": 3,
        "target": "should_continue"
      },
      {
        "source": "should_continue",
        "target": "tools",
        "data": "continue",
        "conditional": true
      },
      {
        "source": "should_continue",
        "target": "__end__",
        "data": "exit",
        "conditional": true
      }
    ]
  }
  '''
# ---
# name: test_conditional_graph[end_of_run].4
  '''
                                        +-----------+                             
                                        | __start__ |                             
                                        +-----------+                             
                                               *                                  
                                               *                                  
                                               *                                  
                               +------------------------------+                   
                               | Parallel<agent_outcome>Input |                   
                               +------------------------------+                   
                            *****            *              *****                 
                      ******                 *                   ****             
                   ***                      *                        *****        
     +----------------+                     *                             ***     
     | PromptTemplate |                     *                               *     
     +----------------+                     *                               *     
              *                             *                               *     
              *                             *                               *     
              *                             *                               *     
  +----------------------+                  *                               *     
  | FakeStreamingListLLM |                  *                               *     
  +----------------------+                  *                               *     
              *                             *                               *     
              *                             *                               *     
              *                             *                               *     
  +----------------------+           +-------------+                        *     
  | Lambda(agent_parser) |           | Passthrough |                        *     
  +----------------------+           +-------------+                        *     
                     ***            ***                                     *     
                        **        **                                        *     
                          **    **                                          *     
             +-------------------------------+                              *     
             | Parallel<agent_outcome>Output |                              *     
             +-------------------------------+                              *     
                             *                                              *     
                             *                                              *     
                             *                                              *     
                    +-----------------+                                     *     
                    | should_continue |...                                  *     
                    +-----------------+   .........                         *     
                             .                     ........                 *     
                             .                             .........        *     
                             .                                      .....   *     
                        +---------+                                     +-------+ 
                        | __end__ |                                     | tools | 
                        +---------+                                     +-------+ 
  '''
# ---
# name: test_conditional_graph[end_of_run].5
  '''
  graph TD;
  	PromptTemplate --> FakeStreamingListLLM;
  	FakeStreamingListLLM --> Lambda_agent_parser_;
  	Parallel_agent_outcome_Input --> PromptTemplate;
  	Lambda_agent_parser_ --> Parallel_agent_outcome_Output;
  	Parallel_agent_outcome_Input --> Passthrough;
  	Passthrough --> Parallel_agent_outcome_Output;
  	__start__ --> Parallel_agent_outcome_Input;
  	tools --> Parallel_agent_outcome_Input;
  	Parallel_agent_outcome_Output -. continue .-> tools;
  	Parallel_agent_outcome_Output -. exit .-> __end__;
  
  '''
# ---
# name: test_conditional_graph[end_of_step]
  '''
  {
    "nodes": [
      {
        "id": "__start__",
        "type": "schema",
        "data": "__start__"
      },
      {
        "id": "__end__",
        "type": "schema",
        "data": "__end__"
      },
      {
        "id": "agent",
        "type": "runnable",
        "data": {
          "id": [
            "langchain",
            "schema",
            "runnable",
            "RunnableAssign"
          ],
          "name": "RunnableAssign<agent_outcome>"
        }
      },
      {
        "id": "tools",
        "type": "runnable",
        "data": {
          "id": [
            "langchain_core",
            "runnables",
            "base",
            "RunnableLambda"
          ],
          "name": "execute_tools"
        }
      },
      {
        "id": "should_continue",
        "type": "runnable",
        "data": {
          "id": [
            "langchain_core",
            "runnables",
            "base",
            "RunnableLambda"
          ],
          "name": "should_continue"
        }
      }
    ],
    "edges": [
      {
        "source": "__start__",
        "target": "agent"
      },
      {
        "source": "tools",
        "target": "agent"
      },
      {
        "source": "agent",
        "target": "should_continue"
      },
      {
        "source": "should_continue",
        "target": "tools",
        "data": "continue",
        "conditional": true
      },
      {
        "source": "should_continue",
        "target": "__end__",
        "data": "exit",
        "conditional": true
      }
    ]
  }
  '''
# ---
# name: test_conditional_graph[end_of_step].1
  '''
                 +-----------+            
                 | __start__ |            
                 +-----------+            
                        *                 
                        *                 
                        *                 
                   +-------+              
                   | agent |              
                   +-------+*             
                 ***         ***          
                *               *         
              **                 ***      
  +-----------------+               *     
  | should_continue |               *     
  +-----------------+.              *     
            .         .....         *     
            .              ...      *     
            .                 ...   *     
      +---------+              +-------+  
      | __end__ |              | tools |  
      +---------+              +-------+  
  '''
# ---
# name: test_conditional_graph[end_of_step].2
  '''
  graph TD;
  	__start__ --> agent;
  	tools --> agent;
  	agent -. continue .-> tools;
  	agent -. exit .-> __end__;
  
  '''
# ---
# name: test_conditional_graph[end_of_step].3
  '''
  {
    "nodes": [
      {
        "id": "__start__",
        "type": "schema",
        "data": "__start__"
      },
      {
        "id": "__end__",
        "type": "schema",
        "data": "__end__"
      },
      {
        "id": 2,
        "type": "schema",
        "data": "Parallel<agent_outcome>Input"
      },
      {
        "id": 3,
        "type": "schema",
        "data": "Parallel<agent_outcome>Output"
      },
      {
        "id": 4,
        "type": "runnable",
        "data": {
          "id": [
            "langchain",
            "prompts",
            "prompt",
            "PromptTemplate"
          ],
          "name": "PromptTemplate"
        }
      },
      {
        "id": 5,
        "type": "runnable",
        "data": {
          "id": [
            "langchain_community",
            "llms",
            "fake",
            "FakeStreamingListLLM"
          ],
          "name": "FakeStreamingListLLM"
        }
      },
      {
        "id": 6,
        "type": "runnable",
        "data": {
          "id": [
            "langchain_core",
            "runnables",
            "base",
            "RunnableLambda"
          ],
          "name": "agent_parser"
        }
      },
      {
        "id": 7,
        "type": "runnable",
        "data": {
          "id": [
            "langchain",
            "schema",
            "runnable",
            "RunnablePassthrough"
          ],
          "name": "RunnablePassthrough"
        }
      },
      {
        "id": "tools",
        "type": "runnable",
        "data": {
          "id": [
            "langchain_core",
            "runnables",
            "base",
            "RunnableLambda"
          ],
          "name": "execute_tools"
        }
      },
      {
        "id": "should_continue",
        "type": "runnable",
        "data": {
          "id": [
            "langchain_core",
            "runnables",
            "base",
            "RunnableLambda"
          ],
          "name": "should_continue"
        }
      }
    ],
    "edges": [
      {
        "source": 4,
        "target": 5
      },
      {
        "source": 5,
        "target": 6
      },
      {
        "source": 2,
        "target": 4
      },
      {
        "source": 6,
        "target": 3
      },
      {
        "source": 2,
        "target": 7
      },
      {
        "source": 7,
        "target": 3
      },
      {
        "source": "__start__",
        "target": 2
      },
      {
        "source": "tools",
        "target": 2
      },
      {
        "source": 3,
        "target": "should_continue"
      },
      {
        "source": "should_continue",
        "target": "tools",
        "data": "continue",
        "conditional": true
      },
      {
        "source": "should_continue",
        "target": "__end__",
        "data": "exit",
        "conditional": true
      }
    ]
  }
  '''
# ---
# name: test_conditional_graph[end_of_step].4
  '''
                                        +-----------+                             
                                        | __start__ |                             
                                        +-----------+                             
                                               *                                  
                                               *                                  
                                               *                                  
                               +------------------------------+                   
                               | Parallel<agent_outcome>Input |                   
                               +------------------------------+                   
                            *****            *              *****                 
                      ******                 *                   ****             
                   ***                      *                        *****        
     +----------------+                     *                             ***     
     | PromptTemplate |                     *                               *     
     +----------------+                     *                               *     
              *                             *                               *     
              *                             *                               *     
              *                             *                               *     
  +----------------------+                  *                               *     
  | FakeStreamingListLLM |                  *                               *     
  +----------------------+                  *                               *     
              *                             *                               *     
              *                             *                               *     
              *                             *                               *     
  +----------------------+           +-------------+                        *     
  | Lambda(agent_parser) |           | Passthrough |                        *     
  +----------------------+           +-------------+                        *     
                     ***            ***                                     *     
                        **        **                                        *     
                          **    **                                          *     
             +-------------------------------+                              *     
             | Parallel<agent_outcome>Output |                              *     
             +-------------------------------+                              *     
                             *                                              *     
                             *                                              *     
                             *                                              *     
                    +-----------------+                                     *     
                    | should_continue |...                                  *     
                    +-----------------+   .........                         *     
                             .                     ........                 *     
                             .                             .........        *     
                             .                                      .....   *     
                        +---------+                                     +-------+ 
                        | __end__ |                                     | tools | 
                        +---------+                                     +-------+ 
  '''
# ---
# name: test_conditional_graph[end_of_step].5
  '''
  graph TD;
  	PromptTemplate --> FakeStreamingListLLM;
  	FakeStreamingListLLM --> Lambda_agent_parser_;
  	Parallel_agent_outcome_Input --> PromptTemplate;
  	Lambda_agent_parser_ --> Parallel_agent_outcome_Output;
  	Parallel_agent_outcome_Input --> Passthrough;
  	Passthrough --> Parallel_agent_outcome_Output;
  	__start__ --> Parallel_agent_outcome_Input;
  	tools --> Parallel_agent_outcome_Input;
  	Parallel_agent_outcome_Output -. continue .-> tools;
  	Parallel_agent_outcome_Output -. exit .-> __end__;
  
  '''
# ---
# name: test_conditional_graph_state[end_of_run]
  '{"title": "LangGraphInput", "$ref": "#/definitions/AgentState", "definitions": {"AgentAction": {"title": "AgentAction", "description": "A full description of an action for an ActionAgent to execute.", "type": "object", "properties": {"tool": {"title": "Tool", "type": "string"}, "tool_input": {"title": "Tool Input", "anyOf": [{"type": "string"}, {"type": "object"}]}, "log": {"title": "Log", "type": "string"}, "type": {"title": "Type", "default": "AgentAction", "enum": ["AgentAction"], "type": "string"}}, "required": ["tool", "tool_input", "log"]}, "AgentFinish": {"title": "AgentFinish", "description": "The final return value of an ActionAgent.", "type": "object", "properties": {"return_values": {"title": "Return Values", "type": "object"}, "log": {"title": "Log", "type": "string"}, "type": {"title": "Type", "default": "AgentFinish", "enum": ["AgentFinish"], "type": "string"}}, "required": ["return_values", "log"]}, "AgentState": {"title": "AgentState", "type": "object", "properties": {"input": {"title": "Input", "type": "string"}, "agent_outcome": {"title": "Agent Outcome", "anyOf": [{"$ref": "#/definitions/AgentAction"}, {"$ref": "#/definitions/AgentFinish"}]}, "intermediate_steps": {"title": "Intermediate Steps", "type": "array", "items": {"type": "array", "minItems": 2, "maxItems": 2, "items": [{"$ref": "#/definitions/AgentAction"}, {"type": "string"}]}}}}}}'
# ---
# name: test_conditional_graph_state[end_of_run].1
  '{"title": "LangGraphOutput", "type": "object", "properties": {"input": {"title": "Input", "type": "string"}, "agent_outcome": {"title": "Agent Outcome", "anyOf": [{"$ref": "#/definitions/AgentAction"}, {"$ref": "#/definitions/AgentFinish"}]}, "intermediate_steps": {"title": "Intermediate Steps", "type": "array", "items": {"type": "array", "minItems": 2, "maxItems": 2, "items": [{"$ref": "#/definitions/AgentAction"}, {"type": "string"}]}}}, "definitions": {"AgentAction": {"title": "AgentAction", "description": "A full description of an action for an ActionAgent to execute.", "type": "object", "properties": {"tool": {"title": "Tool", "type": "string"}, "tool_input": {"title": "Tool Input", "anyOf": [{"type": "string"}, {"type": "object"}]}, "log": {"title": "Log", "type": "string"}, "type": {"title": "Type", "default": "AgentAction", "enum": ["AgentAction"], "type": "string"}}, "required": ["tool", "tool_input", "log"]}, "AgentFinish": {"title": "AgentFinish", "description": "The final return value of an ActionAgent.", "type": "object", "properties": {"return_values": {"title": "Return Values", "type": "object"}, "log": {"title": "Log", "type": "string"}, "type": {"title": "Type", "default": "AgentFinish", "enum": ["AgentFinish"], "type": "string"}}, "required": ["return_values", "log"]}}}'
# ---
# name: test_conditional_graph_state[end_of_run].2
  '''
  {
    "nodes": [
      {
        "id": "__start__",
        "type": "schema",
        "data": "__start__"
      },
      {
        "id": "__end__",
        "type": "schema",
        "data": "__end__"
      },
      {
        "id": "agent",
        "type": "runnable",
        "data": {
          "id": [
            "langchain",
            "schema",
            "runnable",
            "RunnableSequence"
          ],
          "name": "RunnableSequence"
        }
      },
      {
        "id": "tools",
        "type": "runnable",
        "data": {
          "id": [
            "langchain_core",
            "runnables",
            "base",
            "RunnableLambda"
          ],
          "name": "execute_tools"
        }
      },
      {
        "id": "should_continue",
        "type": "runnable",
        "data": {
          "id": [
            "langchain_core",
            "runnables",
            "base",
            "RunnableLambda"
          ],
          "name": "should_continue"
        }
      }
    ],
    "edges": [
      {
        "source": "__start__",
        "target": "agent"
      },
      {
        "source": "tools",
        "target": "agent"
      },
      {
        "source": "agent",
        "target": "should_continue"
      },
      {
        "source": "should_continue",
        "target": "tools",
        "data": "continue",
        "conditional": true
      },
      {
        "source": "should_continue",
        "target": "__end__",
        "data": "exit",
        "conditional": true
      }
    ]
  }
  '''
# ---
# name: test_conditional_graph_state[end_of_run].3
  '''
                 +-----------+            
                 | __start__ |            
                 +-----------+            
                        *                 
                        *                 
                        *                 
                   +-------+              
                   | agent |              
                   +-------+*             
                 ***         ***          
                *               *         
              **                 ***      
  +-----------------+               *     
  | should_continue |               *     
  +-----------------+.              *     
            .         .....         *     
            .              ...      *     
            .                 ...   *     
      +---------+              +-------+  
      | __end__ |              | tools |  
      +---------+              +-------+  
  '''
# ---
# name: test_conditional_graph_state[end_of_step]
  '{"title": "LangGraphInput", "$ref": "#/definitions/AgentState", "definitions": {"AgentAction": {"title": "AgentAction", "description": "A full description of an action for an ActionAgent to execute.", "type": "object", "properties": {"tool": {"title": "Tool", "type": "string"}, "tool_input": {"title": "Tool Input", "anyOf": [{"type": "string"}, {"type": "object"}]}, "log": {"title": "Log", "type": "string"}, "type": {"title": "Type", "default": "AgentAction", "enum": ["AgentAction"], "type": "string"}}, "required": ["tool", "tool_input", "log"]}, "AgentFinish": {"title": "AgentFinish", "description": "The final return value of an ActionAgent.", "type": "object", "properties": {"return_values": {"title": "Return Values", "type": "object"}, "log": {"title": "Log", "type": "string"}, "type": {"title": "Type", "default": "AgentFinish", "enum": ["AgentFinish"], "type": "string"}}, "required": ["return_values", "log"]}, "AgentState": {"title": "AgentState", "type": "object", "properties": {"input": {"title": "Input", "type": "string"}, "agent_outcome": {"title": "Agent Outcome", "anyOf": [{"$ref": "#/definitions/AgentAction"}, {"$ref": "#/definitions/AgentFinish"}]}, "intermediate_steps": {"title": "Intermediate Steps", "type": "array", "items": {"type": "array", "minItems": 2, "maxItems": 2, "items": [{"$ref": "#/definitions/AgentAction"}, {"type": "string"}]}}}}}}'
# ---
# name: test_conditional_graph_state[end_of_step].1
  '{"title": "LangGraphOutput", "type": "object", "properties": {"input": {"title": "Input", "type": "string"}, "agent_outcome": {"title": "Agent Outcome", "anyOf": [{"$ref": "#/definitions/AgentAction"}, {"$ref": "#/definitions/AgentFinish"}]}, "intermediate_steps": {"title": "Intermediate Steps", "type": "array", "items": {"type": "array", "minItems": 2, "maxItems": 2, "items": [{"$ref": "#/definitions/AgentAction"}, {"type": "string"}]}}}, "definitions": {"AgentAction": {"title": "AgentAction", "description": "A full description of an action for an ActionAgent to execute.", "type": "object", "properties": {"tool": {"title": "Tool", "type": "string"}, "tool_input": {"title": "Tool Input", "anyOf": [{"type": "string"}, {"type": "object"}]}, "log": {"title": "Log", "type": "string"}, "type": {"title": "Type", "default": "AgentAction", "enum": ["AgentAction"], "type": "string"}}, "required": ["tool", "tool_input", "log"]}, "AgentFinish": {"title": "AgentFinish", "description": "The final return value of an ActionAgent.", "type": "object", "properties": {"return_values": {"title": "Return Values", "type": "object"}, "log": {"title": "Log", "type": "string"}, "type": {"title": "Type", "default": "AgentFinish", "enum": ["AgentFinish"], "type": "string"}}, "required": ["return_values", "log"]}}}'
# ---
# name: test_conditional_graph_state[end_of_step].2
  '''
  {
    "nodes": [
      {
        "id": "__start__",
        "type": "schema",
        "data": "__start__"
      },
      {
        "id": "__end__",
        "type": "schema",
        "data": "__end__"
      },
      {
        "id": "agent",
        "type": "runnable",
        "data": {
          "id": [
            "langchain",
            "schema",
            "runnable",
            "RunnableSequence"
          ],
          "name": "RunnableSequence"
        }
      },
      {
        "id": "tools",
        "type": "runnable",
        "data": {
          "id": [
            "langchain_core",
            "runnables",
            "base",
            "RunnableLambda"
          ],
          "name": "execute_tools"
        }
      },
      {
        "id": "should_continue",
        "type": "runnable",
        "data": {
          "id": [
            "langchain_core",
            "runnables",
            "base",
            "RunnableLambda"
          ],
          "name": "should_continue"
        }
      }
    ],
    "edges": [
      {
        "source": "__start__",
        "target": "agent"
      },
      {
        "source": "tools",
        "target": "agent"
      },
      {
        "source": "agent",
        "target": "should_continue"
      },
      {
        "source": "should_continue",
        "target": "tools",
        "data": "continue",
        "conditional": true
      },
      {
        "source": "should_continue",
        "target": "__end__",
        "data": "exit",
        "conditional": true
      }
    ]
  }
  '''
# ---
# name: test_conditional_graph_state[end_of_step].3
  '''
                 +-----------+            
                 | __start__ |            
                 +-----------+            
                        *                 
                        *                 
                        *                 
                   +-------+              
                   | agent |              
                   +-------+*             
                 ***         ***          
                *               *         
              **                 ***      
  +-----------------+               *     
  | should_continue |               *     
  +-----------------+.              *     
            .         .....         *     
            .              ...      *     
            .                 ...   *     
      +---------+              +-------+  
      | __end__ |              | tools |  
      +---------+              +-------+  
  '''
# ---
# name: test_in_one_fan_out_state_graph_waiting_edge[end_of_run]
  '''
                +-----------+              
                | __start__ |              
                +-----------+              
                      *                    
                      *                    
                      *                    
              +---------------+            
              | rewrite_query |            
              +---------------+            
               ***         ***             
              *               *            
            **                 ***         
  +--------------+                *        
  | analyzer_one |                *        
  +--------------+                *        
          *                       *        
          *                       *        
          *                       *        
  +---------------+      +---------------+ 
  | retriever_one |      | retriever_two | 
  +---------------+      +---------------+ 
               ***         ***             
                  *       *                
                   **   **                 
                   +----+                  
                   | qa |                  
                   +----+                  
                      *                    
                      *                    
                      *                    
                +---------+                
                | __end__ |                
                +---------+                
  '''
# ---
# name: test_in_one_fan_out_state_graph_waiting_edge[end_of_step]
  '''
                +-----------+              
                | __start__ |              
                +-----------+              
                      *                    
                      *                    
                      *                    
              +---------------+            
              | rewrite_query |            
              +---------------+            
               ***         ***             
              *               *            
            **                 ***         
  +--------------+                *        
  | analyzer_one |                *        
  +--------------+                *        
          *                       *        
          *                       *        
          *                       *        
  +---------------+      +---------------+ 
  | retriever_one |      | retriever_two | 
  +---------------+      +---------------+ 
               ***         ***             
                  *       *                
                   **   **                 
                   +----+                  
                   | qa |                  
                   +----+                  
                      *                    
                      *                    
                      *                    
                +---------+                
                | __end__ |                
                +---------+                
  '''
# ---
# name: test_in_one_fan_out_state_graph_waiting_edge_custom_state_class[end_of_run]
  '''
                +-----------+              
                | __start__ |              
                +-----------+              
                      *                    
                      *                    
                      *                    
              +---------------+            
              | rewrite_query |            
              +---------------+            
               ***         ***             
              *               *            
            **                 **          
  +--------------+          +---------+    
  | analyzer_one |          | decider |    
  +--------------+          +---------+    
          *                       .        
          *                       .        
          *                       .        
  +---------------+      +---------------+ 
  | retriever_one |      | retriever_two | 
  +---------------+      +---------------+ 
               ***         ***             
                  *       *                
                   **   **                 
                   +----+                  
                   | qa |                  
                   +----+                  
                      *                    
                      *                    
                      *                    
                +---------+                
                | __end__ |                
                +---------+                
  '''
# ---
# name: test_in_one_fan_out_state_graph_waiting_edge_custom_state_class[end_of_step]
  '''
                +-----------+              
                | __start__ |              
                +-----------+              
                      *                    
                      *                    
                      *                    
              +---------------+            
              | rewrite_query |            
              +---------------+            
               ***         ***             
              *               *            
            **                 **          
  +--------------+          +---------+    
  | analyzer_one |          | decider |    
  +--------------+          +---------+    
          *                       .        
          *                       .        
          *                       .        
  +---------------+      +---------------+ 
  | retriever_one |      | retriever_two | 
  +---------------+      +---------------+ 
               ***         ***             
                  *       *                
                   **   **                 
                   +----+                  
                   | qa |                  
                   +----+                  
                      *                    
                      *                    
                      *                    
                +---------+                
                | __end__ |                
                +---------+                
  '''
# ---
# name: test_in_one_fan_out_state_graph_waiting_edge_via_branch[end_of_run]
  '''
                +-----------+              
                | __start__ |              
                +-----------+              
                      *                    
                      *                    
                      *                    
              +---------------+            
              | rewrite_query |            
              +---------------+            
               ***         ***             
              *               *            
            **                 **          
  +--------------+         +-----------+   
  | analyzer_one |         | condition |   
  +--------------+         +-----------+   
          *                       .        
          *                       .        
          *                       .        
  +---------------+      +---------------+ 
  | retriever_one |      | retriever_two | 
  +---------------+      +---------------+ 
               ***         ***             
                  *       *                
                   **   **                 
                   +----+                  
                   | qa |                  
                   +----+                  
                      *                    
                      *                    
                      *                    
                +---------+                
                | __end__ |                
                +---------+                
  '''
# ---
# name: test_in_one_fan_out_state_graph_waiting_edge_via_branch[end_of_step]
  '''
                +-----------+              
                | __start__ |              
                +-----------+              
                      *                    
                      *                    
                      *                    
              +---------------+            
              | rewrite_query |            
              +---------------+            
               ***         ***             
              *               *            
            **                 **          
  +--------------+         +-----------+   
  | analyzer_one |         | condition |   
  +--------------+         +-----------+   
          *                       .        
          *                       .        
          *                       .        
  +---------------+      +---------------+ 
  | retriever_one |      | retriever_two | 
  +---------------+      +---------------+ 
               ***         ***             
                  *       *                
                   **   **                 
                   +----+                  
                   | qa |                  
                   +----+                  
                      *                    
                      *                    
                      *                    
                +---------+                
                | __end__ |                
                +---------+                
  '''
# ---
# name: test_message_graph[end_of_run]
  '{"title": "LangGraphInput", "type": "array", "items": {"anyOf": [{"$ref": "#/definitions/AIMessage"}, {"$ref": "#/definitions/HumanMessage"}, {"$ref": "#/definitions/ChatMessage"}, {"$ref": "#/definitions/SystemMessage"}, {"$ref": "#/definitions/FunctionMessage"}, {"$ref": "#/definitions/ToolMessage"}]}, "definitions": {"ToolCall": {"title": "ToolCall", "type": "object", "properties": {"name": {"title": "Name", "type": "string"}, "args": {"title": "Args", "type": "object"}, "id": {"title": "Id", "type": "string"}}, "required": ["name", "args", "id"]}, "InvalidToolCall": {"title": "InvalidToolCall", "type": "object", "properties": {"name": {"title": "Name", "type": "string"}, "args": {"title": "Args", "type": "string"}, "id": {"title": "Id", "type": "string"}, "error": {"title": "Error", "type": "string"}}, "required": ["name", "args", "id", "error"]}, "AIMessage": {"title": "AIMessage", "description": "Message from an AI.", "type": "object", "properties": {"content": {"title": "Content", "anyOf": [{"type": "string"}, {"type": "array", "items": {"anyOf": [{"type": "string"}, {"type": "object"}]}}]}, "additional_kwargs": {"title": "Additional Kwargs", "type": "object"}, "response_metadata": {"title": "Response Metadata", "type": "object"}, "type": {"title": "Type", "default": "ai", "enum": ["ai"], "type": "string"}, "name": {"title": "Name", "type": "string"}, "id": {"title": "Id", "type": "string"}, "example": {"title": "Example", "default": false, "type": "boolean"}, "tool_calls": {"title": "Tool Calls", "default": [], "type": "array", "items": {"$ref": "#/definitions/ToolCall"}}, "invalid_tool_calls": {"title": "Invalid Tool Calls", "default": [], "type": "array", "items": {"$ref": "#/definitions/InvalidToolCall"}}}, "required": ["content"]}, "HumanMessage": {"title": "HumanMessage", "description": "Message from a human.", "type": "object", "properties": {"content": {"title": "Content", "anyOf": [{"type": "string"}, {"type": "array", "items": {"anyOf": [{"type": "string"}, {"type": "object"}]}}]}, "additional_kwargs": {"title": "Additional Kwargs", "type": "object"}, "response_metadata": {"title": "Response Metadata", "type": "object"}, "type": {"title": "Type", "default": "human", "enum": ["human"], "type": "string"}, "name": {"title": "Name", "type": "string"}, "id": {"title": "Id", "type": "string"}, "example": {"title": "Example", "default": false, "type": "boolean"}}, "required": ["content"]}, "ChatMessage": {"title": "ChatMessage", "description": "Message that can be assigned an arbitrary speaker (i.e. role).", "type": "object", "properties": {"content": {"title": "Content", "anyOf": [{"type": "string"}, {"type": "array", "items": {"anyOf": [{"type": "string"}, {"type": "object"}]}}]}, "additional_kwargs": {"title": "Additional Kwargs", "type": "object"}, "response_metadata": {"title": "Response Metadata", "type": "object"}, "type": {"title": "Type", "default": "chat", "enum": ["chat"], "type": "string"}, "name": {"title": "Name", "type": "string"}, "id": {"title": "Id", "type": "string"}, "role": {"title": "Role", "type": "string"}}, "required": ["content", "role"]}, "SystemMessage": {"title": "SystemMessage", "description": "Message for priming AI behavior, usually passed in as the first of a sequence\\nof input messages.", "type": "object", "properties": {"content": {"title": "Content", "anyOf": [{"type": "string"}, {"type": "array", "items": {"anyOf": [{"type": "string"}, {"type": "object"}]}}]}, "additional_kwargs": {"title": "Additional Kwargs", "type": "object"}, "response_metadata": {"title": "Response Metadata", "type": "object"}, "type": {"title": "Type", "default": "system", "enum": ["system"], "type": "string"}, "name": {"title": "Name", "type": "string"}, "id": {"title": "Id", "type": "string"}}, "required": ["content"]}, "FunctionMessage": {"title": "FunctionMessage", "description": "Message for passing the result of executing a function back to a model.", "type": "object", "properties": {"content": {"title": "Content", "anyOf": [{"type": "string"}, {"type": "array", "items": {"anyOf": [{"type": "string"}, {"type": "object"}]}}]}, "additional_kwargs": {"title": "Additional Kwargs", "type": "object"}, "response_metadata": {"title": "Response Metadata", "type": "object"}, "type": {"title": "Type", "default": "function", "enum": ["function"], "type": "string"}, "name": {"title": "Name", "type": "string"}, "id": {"title": "Id", "type": "string"}}, "required": ["content", "name"]}, "ToolMessage": {"title": "ToolMessage", "description": "Message for passing the result of executing a tool back to a model.", "type": "object", "properties": {"content": {"title": "Content", "anyOf": [{"type": "string"}, {"type": "array", "items": {"anyOf": [{"type": "string"}, {"type": "object"}]}}]}, "additional_kwargs": {"title": "Additional Kwargs", "type": "object"}, "response_metadata": {"title": "Response Metadata", "type": "object"}, "type": {"title": "Type", "default": "tool", "enum": ["tool"], "type": "string"}, "name": {"title": "Name", "type": "string"}, "id": {"title": "Id", "type": "string"}, "tool_call_id": {"title": "Tool Call Id", "type": "string"}}, "required": ["content", "tool_call_id"]}}}'
# ---
# name: test_message_graph[end_of_run].1
  '{"title": "LangGraphOutput", "type": "array", "items": {"anyOf": [{"$ref": "#/definitions/AIMessage"}, {"$ref": "#/definitions/HumanMessage"}, {"$ref": "#/definitions/ChatMessage"}, {"$ref": "#/definitions/SystemMessage"}, {"$ref": "#/definitions/FunctionMessage"}, {"$ref": "#/definitions/ToolMessage"}]}, "definitions": {"ToolCall": {"title": "ToolCall", "type": "object", "properties": {"name": {"title": "Name", "type": "string"}, "args": {"title": "Args", "type": "object"}, "id": {"title": "Id", "type": "string"}}, "required": ["name", "args", "id"]}, "InvalidToolCall": {"title": "InvalidToolCall", "type": "object", "properties": {"name": {"title": "Name", "type": "string"}, "args": {"title": "Args", "type": "string"}, "id": {"title": "Id", "type": "string"}, "error": {"title": "Error", "type": "string"}}, "required": ["name", "args", "id", "error"]}, "AIMessage": {"title": "AIMessage", "description": "Message from an AI.", "type": "object", "properties": {"content": {"title": "Content", "anyOf": [{"type": "string"}, {"type": "array", "items": {"anyOf": [{"type": "string"}, {"type": "object"}]}}]}, "additional_kwargs": {"title": "Additional Kwargs", "type": "object"}, "response_metadata": {"title": "Response Metadata", "type": "object"}, "type": {"title": "Type", "default": "ai", "enum": ["ai"], "type": "string"}, "name": {"title": "Name", "type": "string"}, "id": {"title": "Id", "type": "string"}, "example": {"title": "Example", "default": false, "type": "boolean"}, "tool_calls": {"title": "Tool Calls", "default": [], "type": "array", "items": {"$ref": "#/definitions/ToolCall"}}, "invalid_tool_calls": {"title": "Invalid Tool Calls", "default": [], "type": "array", "items": {"$ref": "#/definitions/InvalidToolCall"}}}, "required": ["content"]}, "HumanMessage": {"title": "HumanMessage", "description": "Message from a human.", "type": "object", "properties": {"content": {"title": "Content", "anyOf": [{"type": "string"}, {"type": "array", "items": {"anyOf": [{"type": "string"}, {"type": "object"}]}}]}, "additional_kwargs": {"title": "Additional Kwargs", "type": "object"}, "response_metadata": {"title": "Response Metadata", "type": "object"}, "type": {"title": "Type", "default": "human", "enum": ["human"], "type": "string"}, "name": {"title": "Name", "type": "string"}, "id": {"title": "Id", "type": "string"}, "example": {"title": "Example", "default": false, "type": "boolean"}}, "required": ["content"]}, "ChatMessage": {"title": "ChatMessage", "description": "Message that can be assigned an arbitrary speaker (i.e. role).", "type": "object", "properties": {"content": {"title": "Content", "anyOf": [{"type": "string"}, {"type": "array", "items": {"anyOf": [{"type": "string"}, {"type": "object"}]}}]}, "additional_kwargs": {"title": "Additional Kwargs", "type": "object"}, "response_metadata": {"title": "Response Metadata", "type": "object"}, "type": {"title": "Type", "default": "chat", "enum": ["chat"], "type": "string"}, "name": {"title": "Name", "type": "string"}, "id": {"title": "Id", "type": "string"}, "role": {"title": "Role", "type": "string"}}, "required": ["content", "role"]}, "SystemMessage": {"title": "SystemMessage", "description": "Message for priming AI behavior, usually passed in as the first of a sequence\\nof input messages.", "type": "object", "properties": {"content": {"title": "Content", "anyOf": [{"type": "string"}, {"type": "array", "items": {"anyOf": [{"type": "string"}, {"type": "object"}]}}]}, "additional_kwargs": {"title": "Additional Kwargs", "type": "object"}, "response_metadata": {"title": "Response Metadata", "type": "object"}, "type": {"title": "Type", "default": "system", "enum": ["system"], "type": "string"}, "name": {"title": "Name", "type": "string"}, "id": {"title": "Id", "type": "string"}}, "required": ["content"]}, "FunctionMessage": {"title": "FunctionMessage", "description": "Message for passing the result of executing a function back to a model.", "type": "object", "properties": {"content": {"title": "Content", "anyOf": [{"type": "string"}, {"type": "array", "items": {"anyOf": [{"type": "string"}, {"type": "object"}]}}]}, "additional_kwargs": {"title": "Additional Kwargs", "type": "object"}, "response_metadata": {"title": "Response Metadata", "type": "object"}, "type": {"title": "Type", "default": "function", "enum": ["function"], "type": "string"}, "name": {"title": "Name", "type": "string"}, "id": {"title": "Id", "type": "string"}}, "required": ["content", "name"]}, "ToolMessage": {"title": "ToolMessage", "description": "Message for passing the result of executing a tool back to a model.", "type": "object", "properties": {"content": {"title": "Content", "anyOf": [{"type": "string"}, {"type": "array", "items": {"anyOf": [{"type": "string"}, {"type": "object"}]}}]}, "additional_kwargs": {"title": "Additional Kwargs", "type": "object"}, "response_metadata": {"title": "Response Metadata", "type": "object"}, "type": {"title": "Type", "default": "tool", "enum": ["tool"], "type": "string"}, "name": {"title": "Name", "type": "string"}, "id": {"title": "Id", "type": "string"}, "tool_call_id": {"title": "Tool Call Id", "type": "string"}}, "required": ["content", "tool_call_id"]}}}'
# ---
# name: test_message_graph[end_of_run].2
  '''
  {
    "nodes": [
      {
        "id": "__start__",
        "type": "schema",
        "data": "__start__"
      },
      {
        "id": "__end__",
        "type": "schema",
        "data": "__end__"
      },
      {
        "id": "agent",
        "type": "runnable",
        "data": {
          "id": [
            "tests",
            "test_pregel",
            "FakeFuntionChatModel"
          ],
          "name": "FakeFuntionChatModel"
        }
      },
      {
        "id": "action",
        "type": "runnable",
        "data": {
          "id": [
            "langgraph",
            "prebuilt",
            "tool_node",
            "ToolNode"
          ],
          "name": "tools"
        }
      },
      {
        "id": "should_continue",
        "type": "runnable",
        "data": {
          "id": [
            "langchain_core",
            "runnables",
            "base",
            "RunnableLambda"
          ],
          "name": "should_continue"
        }
      }
    ],
    "edges": [
      {
        "source": "__start__",
        "target": "agent"
      },
      {
        "source": "action",
        "target": "agent"
      },
      {
        "source": "agent",
        "target": "should_continue"
      },
      {
        "source": "should_continue",
        "target": "action",
        "data": "continue",
        "conditional": true
      },
      {
        "source": "should_continue",
        "target": "__end__",
        "data": "end",
        "conditional": true
      }
    ]
  }
  '''
# ---
# name: test_message_graph[end_of_run].3
  '''
                 +-----------+            
                 | __start__ |            
                 +-----------+            
                        *                 
                        *                 
                        *                 
                   +-------+              
                   | agent |              
                   +-------+*             
                 ***         ***          
                *               *         
              **                 ***      
  +-----------------+               *     
  | should_continue |               *     
  +-----------------+.              *     
            .         .....         *     
            .              ...      *     
            .                 ...   *     
      +---------+             +--------+  
      | __end__ |             | action |  
      +---------+             +--------+  
  '''
# ---
# name: test_message_graph[end_of_step]
  '{"title": "LangGraphInput", "type": "array", "items": {"anyOf": [{"$ref": "#/definitions/AIMessage"}, {"$ref": "#/definitions/HumanMessage"}, {"$ref": "#/definitions/ChatMessage"}, {"$ref": "#/definitions/SystemMessage"}, {"$ref": "#/definitions/FunctionMessage"}, {"$ref": "#/definitions/ToolMessage"}]}, "definitions": {"ToolCall": {"title": "ToolCall", "type": "object", "properties": {"name": {"title": "Name", "type": "string"}, "args": {"title": "Args", "type": "object"}, "id": {"title": "Id", "type": "string"}}, "required": ["name", "args", "id"]}, "InvalidToolCall": {"title": "InvalidToolCall", "type": "object", "properties": {"name": {"title": "Name", "type": "string"}, "args": {"title": "Args", "type": "string"}, "id": {"title": "Id", "type": "string"}, "error": {"title": "Error", "type": "string"}}, "required": ["name", "args", "id", "error"]}, "AIMessage": {"title": "AIMessage", "description": "Message from an AI.", "type": "object", "properties": {"content": {"title": "Content", "anyOf": [{"type": "string"}, {"type": "array", "items": {"anyOf": [{"type": "string"}, {"type": "object"}]}}]}, "additional_kwargs": {"title": "Additional Kwargs", "type": "object"}, "response_metadata": {"title": "Response Metadata", "type": "object"}, "type": {"title": "Type", "default": "ai", "enum": ["ai"], "type": "string"}, "name": {"title": "Name", "type": "string"}, "id": {"title": "Id", "type": "string"}, "example": {"title": "Example", "default": false, "type": "boolean"}, "tool_calls": {"title": "Tool Calls", "default": [], "type": "array", "items": {"$ref": "#/definitions/ToolCall"}}, "invalid_tool_calls": {"title": "Invalid Tool Calls", "default": [], "type": "array", "items": {"$ref": "#/definitions/InvalidToolCall"}}}, "required": ["content"]}, "HumanMessage": {"title": "HumanMessage", "description": "Message from a human.", "type": "object", "properties": {"content": {"title": "Content", "anyOf": [{"type": "string"}, {"type": "array", "items": {"anyOf": [{"type": "string"}, {"type": "object"}]}}]}, "additional_kwargs": {"title": "Additional Kwargs", "type": "object"}, "response_metadata": {"title": "Response Metadata", "type": "object"}, "type": {"title": "Type", "default": "human", "enum": ["human"], "type": "string"}, "name": {"title": "Name", "type": "string"}, "id": {"title": "Id", "type": "string"}, "example": {"title": "Example", "default": false, "type": "boolean"}}, "required": ["content"]}, "ChatMessage": {"title": "ChatMessage", "description": "Message that can be assigned an arbitrary speaker (i.e. role).", "type": "object", "properties": {"content": {"title": "Content", "anyOf": [{"type": "string"}, {"type": "array", "items": {"anyOf": [{"type": "string"}, {"type": "object"}]}}]}, "additional_kwargs": {"title": "Additional Kwargs", "type": "object"}, "response_metadata": {"title": "Response Metadata", "type": "object"}, "type": {"title": "Type", "default": "chat", "enum": ["chat"], "type": "string"}, "name": {"title": "Name", "type": "string"}, "id": {"title": "Id", "type": "string"}, "role": {"title": "Role", "type": "string"}}, "required": ["content", "role"]}, "SystemMessage": {"title": "SystemMessage", "description": "Message for priming AI behavior, usually passed in as the first of a sequence\\nof input messages.", "type": "object", "properties": {"content": {"title": "Content", "anyOf": [{"type": "string"}, {"type": "array", "items": {"anyOf": [{"type": "string"}, {"type": "object"}]}}]}, "additional_kwargs": {"title": "Additional Kwargs", "type": "object"}, "response_metadata": {"title": "Response Metadata", "type": "object"}, "type": {"title": "Type", "default": "system", "enum": ["system"], "type": "string"}, "name": {"title": "Name", "type": "string"}, "id": {"title": "Id", "type": "string"}}, "required": ["content"]}, "FunctionMessage": {"title": "FunctionMessage", "description": "Message for passing the result of executing a function back to a model.", "type": "object", "properties": {"content": {"title": "Content", "anyOf": [{"type": "string"}, {"type": "array", "items": {"anyOf": [{"type": "string"}, {"type": "object"}]}}]}, "additional_kwargs": {"title": "Additional Kwargs", "type": "object"}, "response_metadata": {"title": "Response Metadata", "type": "object"}, "type": {"title": "Type", "default": "function", "enum": ["function"], "type": "string"}, "name": {"title": "Name", "type": "string"}, "id": {"title": "Id", "type": "string"}}, "required": ["content", "name"]}, "ToolMessage": {"title": "ToolMessage", "description": "Message for passing the result of executing a tool back to a model.", "type": "object", "properties": {"content": {"title": "Content", "anyOf": [{"type": "string"}, {"type": "array", "items": {"anyOf": [{"type": "string"}, {"type": "object"}]}}]}, "additional_kwargs": {"title": "Additional Kwargs", "type": "object"}, "response_metadata": {"title": "Response Metadata", "type": "object"}, "type": {"title": "Type", "default": "tool", "enum": ["tool"], "type": "string"}, "name": {"title": "Name", "type": "string"}, "id": {"title": "Id", "type": "string"}, "tool_call_id": {"title": "Tool Call Id", "type": "string"}}, "required": ["content", "tool_call_id"]}}}'
# ---
# name: test_message_graph[end_of_step].1
  '{"title": "LangGraphOutput", "type": "array", "items": {"anyOf": [{"$ref": "#/definitions/AIMessage"}, {"$ref": "#/definitions/HumanMessage"}, {"$ref": "#/definitions/ChatMessage"}, {"$ref": "#/definitions/SystemMessage"}, {"$ref": "#/definitions/FunctionMessage"}, {"$ref": "#/definitions/ToolMessage"}]}, "definitions": {"ToolCall": {"title": "ToolCall", "type": "object", "properties": {"name": {"title": "Name", "type": "string"}, "args": {"title": "Args", "type": "object"}, "id": {"title": "Id", "type": "string"}}, "required": ["name", "args", "id"]}, "InvalidToolCall": {"title": "InvalidToolCall", "type": "object", "properties": {"name": {"title": "Name", "type": "string"}, "args": {"title": "Args", "type": "string"}, "id": {"title": "Id", "type": "string"}, "error": {"title": "Error", "type": "string"}}, "required": ["name", "args", "id", "error"]}, "AIMessage": {"title": "AIMessage", "description": "Message from an AI.", "type": "object", "properties": {"content": {"title": "Content", "anyOf": [{"type": "string"}, {"type": "array", "items": {"anyOf": [{"type": "string"}, {"type": "object"}]}}]}, "additional_kwargs": {"title": "Additional Kwargs", "type": "object"}, "response_metadata": {"title": "Response Metadata", "type": "object"}, "type": {"title": "Type", "default": "ai", "enum": ["ai"], "type": "string"}, "name": {"title": "Name", "type": "string"}, "id": {"title": "Id", "type": "string"}, "example": {"title": "Example", "default": false, "type": "boolean"}, "tool_calls": {"title": "Tool Calls", "default": [], "type": "array", "items": {"$ref": "#/definitions/ToolCall"}}, "invalid_tool_calls": {"title": "Invalid Tool Calls", "default": [], "type": "array", "items": {"$ref": "#/definitions/InvalidToolCall"}}}, "required": ["content"]}, "HumanMessage": {"title": "HumanMessage", "description": "Message from a human.", "type": "object", "properties": {"content": {"title": "Content", "anyOf": [{"type": "string"}, {"type": "array", "items": {"anyOf": [{"type": "string"}, {"type": "object"}]}}]}, "additional_kwargs": {"title": "Additional Kwargs", "type": "object"}, "response_metadata": {"title": "Response Metadata", "type": "object"}, "type": {"title": "Type", "default": "human", "enum": ["human"], "type": "string"}, "name": {"title": "Name", "type": "string"}, "id": {"title": "Id", "type": "string"}, "example": {"title": "Example", "default": false, "type": "boolean"}}, "required": ["content"]}, "ChatMessage": {"title": "ChatMessage", "description": "Message that can be assigned an arbitrary speaker (i.e. role).", "type": "object", "properties": {"content": {"title": "Content", "anyOf": [{"type": "string"}, {"type": "array", "items": {"anyOf": [{"type": "string"}, {"type": "object"}]}}]}, "additional_kwargs": {"title": "Additional Kwargs", "type": "object"}, "response_metadata": {"title": "Response Metadata", "type": "object"}, "type": {"title": "Type", "default": "chat", "enum": ["chat"], "type": "string"}, "name": {"title": "Name", "type": "string"}, "id": {"title": "Id", "type": "string"}, "role": {"title": "Role", "type": "string"}}, "required": ["content", "role"]}, "SystemMessage": {"title": "SystemMessage", "description": "Message for priming AI behavior, usually passed in as the first of a sequence\\nof input messages.", "type": "object", "properties": {"content": {"title": "Content", "anyOf": [{"type": "string"}, {"type": "array", "items": {"anyOf": [{"type": "string"}, {"type": "object"}]}}]}, "additional_kwargs": {"title": "Additional Kwargs", "type": "object"}, "response_metadata": {"title": "Response Metadata", "type": "object"}, "type": {"title": "Type", "default": "system", "enum": ["system"], "type": "string"}, "name": {"title": "Name", "type": "string"}, "id": {"title": "Id", "type": "string"}}, "required": ["content"]}, "FunctionMessage": {"title": "FunctionMessage", "description": "Message for passing the result of executing a function back to a model.", "type": "object", "properties": {"content": {"title": "Content", "anyOf": [{"type": "string"}, {"type": "array", "items": {"anyOf": [{"type": "string"}, {"type": "object"}]}}]}, "additional_kwargs": {"title": "Additional Kwargs", "type": "object"}, "response_metadata": {"title": "Response Metadata", "type": "object"}, "type": {"title": "Type", "default": "function", "enum": ["function"], "type": "string"}, "name": {"title": "Name", "type": "string"}, "id": {"title": "Id", "type": "string"}}, "required": ["content", "name"]}, "ToolMessage": {"title": "ToolMessage", "description": "Message for passing the result of executing a tool back to a model.", "type": "object", "properties": {"content": {"title": "Content", "anyOf": [{"type": "string"}, {"type": "array", "items": {"anyOf": [{"type": "string"}, {"type": "object"}]}}]}, "additional_kwargs": {"title": "Additional Kwargs", "type": "object"}, "response_metadata": {"title": "Response Metadata", "type": "object"}, "type": {"title": "Type", "default": "tool", "enum": ["tool"], "type": "string"}, "name": {"title": "Name", "type": "string"}, "id": {"title": "Id", "type": "string"}, "tool_call_id": {"title": "Tool Call Id", "type": "string"}}, "required": ["content", "tool_call_id"]}}}'
# ---
# name: test_message_graph[end_of_step].2
  '''
  {
    "nodes": [
      {
        "id": "__start__",
        "type": "schema",
        "data": "__start__"
      },
      {
        "id": "__end__",
        "type": "schema",
        "data": "__end__"
      },
      {
        "id": "agent",
        "type": "runnable",
        "data": {
          "id": [
            "tests",
            "test_pregel",
            "FakeFuntionChatModel"
          ],
          "name": "FakeFuntionChatModel"
        }
      },
      {
        "id": "action",
        "type": "runnable",
        "data": {
          "id": [
            "langgraph",
            "prebuilt",
            "tool_node",
            "ToolNode"
          ],
          "name": "tools"
        }
      },
      {
        "id": "should_continue",
        "type": "runnable",
        "data": {
          "id": [
            "langchain_core",
            "runnables",
            "base",
            "RunnableLambda"
          ],
          "name": "should_continue"
        }
      }
    ],
    "edges": [
      {
        "source": "__start__",
        "target": "agent"
      },
      {
        "source": "action",
        "target": "agent"
      },
      {
        "source": "agent",
        "target": "should_continue"
      },
      {
        "source": "should_continue",
        "target": "action",
        "data": "continue",
        "conditional": true
      },
      {
        "source": "should_continue",
        "target": "__end__",
        "data": "end",
        "conditional": true
      }
    ]
  }
  '''
# ---
# name: test_message_graph[end_of_step].3
  '''
                 +-----------+            
                 | __start__ |            
                 +-----------+            
                        *                 
                        *                 
                        *                 
                   +-------+              
                   | agent |              
                   +-------+*             
                 ***         ***          
                *               *         
              **                 ***      
  +-----------------+               *     
  | should_continue |               *     
  +-----------------+.              *     
            .         .....         *     
            .              ...      *     
            .                 ...   *     
      +---------+             +--------+  
      | __end__ |             | action |  
      +---------+             +--------+  
  '''
# ---
# name: test_nested_graph
  '''
  +-----------+  
  | __start__ |  
  +-----------+  
        *        
        *        
        *        
    +-------+    
    | inner |    
    +-------+    
        *        
        *        
        *        
    +------+     
    | side |     
    +------+     
        *        
        *        
        *        
   +---------+   
   | __end__ |   
   +---------+   
  '''
# ---
# name: test_prebuilt_chat
  '{"title": "LangGraphInput", "$ref": "#/definitions/AgentState", "definitions": {"BaseMessage": {"title": "BaseMessage", "description": "Base abstract Message class.\\n\\nMessages are the inputs and outputs of ChatModels.", "type": "object", "properties": {"content": {"title": "Content", "anyOf": [{"type": "string"}, {"type": "array", "items": {"anyOf": [{"type": "string"}, {"type": "object"}]}}]}, "additional_kwargs": {"title": "Additional Kwargs", "type": "object"}, "response_metadata": {"title": "Response Metadata", "type": "object"}, "type": {"title": "Type", "type": "string"}, "name": {"title": "Name", "type": "string"}, "id": {"title": "Id", "type": "string"}}, "required": ["content", "type"]}, "AgentState": {"title": "AgentState", "type": "object", "properties": {"messages": {"title": "Messages", "type": "array", "items": {"$ref": "#/definitions/BaseMessage"}}}, "required": ["messages"]}}}'
# ---
# name: test_prebuilt_chat.1
  '{"title": "LangGraphOutput", "type": "object", "properties": {"messages": {"title": "Messages", "type": "array", "items": {"$ref": "#/definitions/BaseMessage"}}}, "definitions": {"BaseMessage": {"title": "BaseMessage", "description": "Base abstract Message class.\\n\\nMessages are the inputs and outputs of ChatModels.", "type": "object", "properties": {"content": {"title": "Content", "anyOf": [{"type": "string"}, {"type": "array", "items": {"anyOf": [{"type": "string"}, {"type": "object"}]}}]}, "additional_kwargs": {"title": "Additional Kwargs", "type": "object"}, "response_metadata": {"title": "Response Metadata", "type": "object"}, "type": {"title": "Type", "type": "string"}, "name": {"title": "Name", "type": "string"}, "id": {"title": "Id", "type": "string"}}, "required": ["content", "type"]}}}'
# ---
# name: test_prebuilt_chat.2
  '''
  {
    "nodes": [
      {
        "id": "__start__",
        "type": "schema",
        "data": "__start__"
      },
      {
        "id": "__end__",
        "type": "schema",
        "data": "__end__"
      },
      {
        "id": "agent",
        "type": "runnable",
        "data": {
          "id": [
            "langchain_core",
            "runnables",
            "base",
            "RunnableLambda"
          ],
          "name": "call_model"
        }
      },
      {
        "id": "action",
        "type": "runnable",
        "data": {
          "id": [
            "langchain_core",
            "runnables",
            "base",
            "RunnableLambda"
          ],
          "name": "call_tool"
        }
      },
      {
        "id": "should_continue",
        "type": "runnable",
        "data": {
          "id": [
            "langchain_core",
            "runnables",
            "base",
            "RunnableLambda"
          ],
          "name": "should_continue"
        }
      }
    ],
    "edges": [
      {
        "source": "__start__",
        "target": "agent"
      },
      {
        "source": "action",
        "target": "agent"
      },
      {
        "source": "agent",
        "target": "should_continue"
      },
      {
        "source": "should_continue",
        "target": "action",
        "data": "continue",
        "conditional": true
      },
      {
        "source": "should_continue",
        "target": "__end__",
        "data": "end",
        "conditional": true
      }
    ]
  }
  '''
# ---
# name: test_prebuilt_chat.3
  '''
                 +-----------+            
                 | __start__ |            
                 +-----------+            
                        *                 
                        *                 
                        *                 
                   +-------+              
                   | agent |              
                   +-------+*             
                 ***         ***          
                *               *         
              **                 ***      
  +-----------------+               *     
  | should_continue |               *     
  +-----------------+.              *     
            .         .....         *     
            .              ...      *     
            .                 ...   *     
      +---------+             +--------+  
      | __end__ |             | action |  
      +---------+             +--------+  
  '''
# ---
# name: test_prebuilt_tool_chat
  '{"title": "LangGraphInput", "$ref": "#/definitions/AgentState", "definitions": {"BaseMessage": {"title": "BaseMessage", "description": "Base abstract Message class.\\n\\nMessages are the inputs and outputs of ChatModels.", "type": "object", "properties": {"content": {"title": "Content", "anyOf": [{"type": "string"}, {"type": "array", "items": {"anyOf": [{"type": "string"}, {"type": "object"}]}}]}, "additional_kwargs": {"title": "Additional Kwargs", "type": "object"}, "response_metadata": {"title": "Response Metadata", "type": "object"}, "type": {"title": "Type", "type": "string"}, "name": {"title": "Name", "type": "string"}, "id": {"title": "Id", "type": "string"}}, "required": ["content", "type"]}, "AgentState": {"title": "AgentState", "type": "object", "properties": {"messages": {"title": "Messages", "type": "array", "items": {"$ref": "#/definitions/BaseMessage"}}}, "required": ["messages"]}}}'
# ---
# name: test_prebuilt_tool_chat.1
  '{"title": "LangGraphOutput", "type": "object", "properties": {"messages": {"title": "Messages", "type": "array", "items": {"$ref": "#/definitions/BaseMessage"}}}, "definitions": {"BaseMessage": {"title": "BaseMessage", "description": "Base abstract Message class.\\n\\nMessages are the inputs and outputs of ChatModels.", "type": "object", "properties": {"content": {"title": "Content", "anyOf": [{"type": "string"}, {"type": "array", "items": {"anyOf": [{"type": "string"}, {"type": "object"}]}}]}, "additional_kwargs": {"title": "Additional Kwargs", "type": "object"}, "response_metadata": {"title": "Response Metadata", "type": "object"}, "type": {"title": "Type", "type": "string"}, "name": {"title": "Name", "type": "string"}, "id": {"title": "Id", "type": "string"}}, "required": ["content", "type"]}}}'
# ---
# name: test_prebuilt_tool_chat.2
  '''
  {
    "nodes": [
      {
        "id": "__start__",
        "type": "schema",
        "data": "__start__"
      },
      {
        "id": "__end__",
        "type": "schema",
        "data": "__end__"
      },
      {
        "id": "agent",
        "type": "runnable",
        "data": {
          "id": [
            "langchain_core",
            "runnables",
            "base",
            "RunnableLambda"
          ],
          "name": "call_model"
        }
      },
      {
        "id": "action",
        "type": "runnable",
        "data": {
          "id": [
            "langgraph",
            "prebuilt",
            "tool_node",
            "ToolNode"
          ],
          "name": "tools"
        }
      },
      {
        "id": "retry",
        "type": "runnable",
        "data": {
          "id": [
            "langchain_core",
            "runnables",
            "base",
            "RunnableLambda"
          ],
          "name": "add_retry_message"
        }
      },
      {
        "id": "should_continue",
        "type": "runnable",
        "data": {
          "id": [
            "langchain_core",
            "runnables",
            "base",
            "RunnableLambda"
          ],
          "name": "should_continue"
        }
      }
    ],
    "edges": [
      {
        "source": "__start__",
        "target": "agent"
      },
      {
        "source": "action",
        "target": "agent"
      },
      {
        "source": "retry",
        "target": "agent"
      },
      {
        "source": "agent",
        "target": "should_continue"
      },
      {
        "source": "should_continue",
        "target": "retry",
        "data": "retry"
      },
      {
        "source": "should_continue",
        "target": "action",
        "data": "continue",
        "conditional": true
      },
      {
        "source": "should_continue",
        "target": "__end__",
        "data": "end",
        "conditional": true
      }
    ]
  }
  '''
<<<<<<< HEAD
=======
# ---
# name: test_prebuilt_tool_chat.3
  '''
                 +-----------+            
                 | __start__ |            
                 +-----------+            
                        *                 
                        *                 
                        *                 
                   +-------+              
                   | agent |              
                   +-------+*             
                 ***         ***          
                *               *         
              **                 ***      
  +-----------------+               *     
  | should_continue |               *     
  +-----------------+.              *     
            .         .....         *     
            .              ...      *     
            .                 ...   *     
      +---------+             +--------+  
      | __end__ |             | action |  
      +---------+             +--------+  
  '''
# ---
# name: test_simple_multi_edge
  '''
      +-----------+  
      | __start__ |  
      +-----------+  
             *       
             *       
             *       
          +----+     
          | up |     
          +----+     
         **     **   
        *         *  
       *           * 
  +------+          *
  | side |         * 
  +------+        *  
         **     **   
           *   *     
            * *      
         +------+    
         | down |    
         +------+    
             *       
             *       
             *       
        +---------+  
        | __end__ |  
        +---------+  
  '''
>>>>>>> 97dc410b
# ---<|MERGE_RESOLUTION|>--- conflicted
+++ resolved
@@ -1880,8 +1880,6 @@
     ]
   }
   '''
-<<<<<<< HEAD
-=======
 # ---
 # name: test_prebuilt_tool_chat.3
   '''
@@ -1938,5 +1936,4 @@
         | __end__ |  
         +---------+  
   '''
->>>>>>> 97dc410b
 # ---