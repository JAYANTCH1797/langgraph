import logging
import os
import posixpath
import re
from typing import Any, Dict

from mkdocs.structure.files import Files, File
from mkdocs.structure.pages import Page

from _scripts.generate_api_reference_links import update_markdown_with_imports
from _scripts.notebook_convert import convert_notebook

logger = logging.getLogger(__name__)
logging.basicConfig()
logger.setLevel(logging.INFO)
DISABLED = os.getenv("DISABLE_NOTEBOOK_CONVERT") in ("1", "true", "True")


REDIRECT_MAP = {
    # lib redirects
    "how-tos/stream-values.ipynb": "how-tos/streaming.md#stream-graph-state",
    "how-tos/stream-updates.ipynb": "how-tos/streaming.md#stream-graph-state",
    "how-tos/streaming-content.ipynb": "how-tos/streaming.md",
    "how-tos/stream-multiple.ipynb": "how-tos/streaming.md#stream-multiple-nodes",
    "how-tos/streaming-tokens-without-langchain.ipynb": "how-tos/streaming.md#use-with-any-llm",
    "how-tos/streaming-from-final-node.ipynb": "how-tos/streaming-specific-nodes.ipynb",
    "how-tos/streaming-events-from-within-tools-without-langchain.ipynb": "how-tos/streaming-events-from-within-tools.ipynb#example-without-langchain",
    # graph-api
    "how-tos/state-reducers.ipynb": "how-tos/graph-api#define-and-update-state",
    "how-tos/sequence.ipynb": "how-tos/graph-api#create-a-sequence-of-steps",
    "how-tos/branching.ipynb": "how-tos/graph-api#create-branches-for-parallel-node-execution",
    "how-tos/recursion-limit.ipynb": "how-tos/graph-api#create-and-control-loops",
    "how-tos/visualization.ipynb": "how-tos/graph-api#visualize-your-graph",
    "how-tos/input_output_schema.ipynb": "how-tos/graph-api#define-input-and-output-schemas",
    "how-tos/pass_private_state.ipynb": "how-tos/graph-api#pass-private-state-between-nodes",
    "how-tos/state-model.ipynb": "how-tos/graph-api#use-pydantic-models-for-graph-state",
    # memory how-tos
    "how-tos/memory/manage-conversation-history.ipynb": "how-tos/memory.ipynb",
    "how-tos/memory/delete-messages.ipynb": "how-tos/memory.ipynb#delete-messages",
    "how-tos/memory/add-summary-conversation-history.ipynb": "how-tos/memory.ipynb#summarize-messages",
    # subgraph how-tos
    "how-tos/subgraph-transform-state.ipynb": "how-tos/subgraph.ipynb#different-state-schemas",
    "how-tos/subgraphs-manage-state.ipynb": "how-tos/subgraph.ipynb#add-persistence",
    # persistence how-tos
    "how-tos/persistence_postgres.ipynb": "how-tos/persistence.ipynb#use-in-production",
    "how-tos/persistence_mongodb.ipynb": "how-tos/persistence.ipynb#use-in-production",
    "how-tos/persistence_redis.ipynb": "how-tos/persistence.ipynb#use-in-production",
    "how-tos/subgraph-persistence.ipynb": "how-tos/persistence.ipynb#use-with-subgraphs",
    "how-tos/cross-thread-persistence.ipynb": "how-tos/persistence.ipynb#add-long-term-memory",
    # cloud redirects
    "cloud/index.md": "index.md",
    "cloud/how-tos/index.md": "concepts/langgraph_platform",
    "cloud/concepts/api.md": "concepts/langgraph_server.md",
    "cloud/concepts/cloud.md": "concepts/langgraph_cloud.md",
    "cloud/faq/studio.md": "concepts/langgraph_studio.md#studio-faqs",
    # prebuit redirects
    "how-tos/create-react-agent.ipynb": "agents/agents.md#basic-configuration",
    "how-tos/create-react-agent-memory.ipynb": "agents/memory.md",
    "how-tos/create-react-agent-system-prompt.ipynb": "agents/context.md#prompts",
    "how-tos/create-react-agent-hitl.ipynb": "agents/human-in-the-loop.md",
    "how-tos/create-react-agent-structured-output.ipynb": "agents/agents.md#structured-output",
    # breakpoints
    "how-tos/human_in_the_loop/dynamic_breakpoints.ipynb": "how-tos/human_in_the_loop/breakpoints.ipynb",
    # misc
    "prebuilt.md": "agents/prebuilt.md",
    "reference/prebuilt.md": "reference/agents.md",
    "concepts/high_level.md": "index.md",
    "concepts/index.md": "index.md",
    "concepts/v0-human-in-the-loop.md": "concepts/human-in-the-loop.md",
    "how-tos/index.md": "index.md",
    "tutorials/introduction.ipynb": "concepts/why-langgraph.md",
<<<<<<< HEAD
    # deployment redirects
    "how-tos/deploy-self-hosted.md": "cloud/deployment/self_hosted_data_plane.md",
    "concepts/self_hosted.md": "concepts/langgraph_self_hosted_data_plane.md"
=======
>>>>>>> 73709914
}


class NotebookFile(File):
    def is_documentation_page(self):
        return True


def on_files(files: Files, **kwargs: Dict[str, Any]):
    if DISABLED:
        return files
    new_files = Files([])
    for file in files:
        if file.src_path.endswith(".ipynb"):
            new_file = NotebookFile(
                path=file.src_path,
                src_dir=file.src_dir,
                dest_dir=file.dest_dir,
                use_directory_urls=file.use_directory_urls,
            )
            new_files.append(new_file)
        else:
            new_files.append(file)
    return new_files


def _add_path_to_code_blocks(markdown: str, page: Page) -> str:
    """Add the path to the code blocks."""
    code_block_pattern = re.compile(
        r"(?P<indent>[ \t]*)```(?P<language>\w+)[ ]*(?P<attributes>[^\n]*)\n"
        r"(?P<code>((?:.*\n)*?))"  # Capture the code inside the block using named group
        r"(?P=indent)```"  # Match closing backticks with the same indentation
    )

    def replace_code_block_header(match: re.Match) -> str:
        indent = match.group("indent")
        language = match.group("language")
        attributes = match.group("attributes").rstrip()

        if 'exec="on"' not in attributes:
            # Return original code block
            return match.group(0)

        code = match.group("code")
        return f'{indent}```{language} {attributes} path="{page.file.src_path}"\n{code}{indent}```'

    return code_block_pattern.sub(replace_code_block_header, markdown)


def _highlight_code_blocks(markdown: str) -> str:
    """Find code blocks with highlight comments and add hl_lines attribute.

    Args:
        markdown: The markdown content to process.

    Returns:
        updated Markdown code with code blocks containing highlight comments
        updated to use the hl_lines attribute.
    """
    # Pattern to find code blocks with highlight comments and without
    # existing hl_lines for Python and JavaScript
    # Pattern to find code blocks with highlight comments, handling optional indentation
    code_block_pattern = re.compile(
        r"(?P<indent>[ \t]*)```(?P<language>\w+)[ ]*(?P<attributes>[^\n]*)\n"
        r"(?P<code>((?:.*\n)*?))"  # Capture the code inside the block using named group
        r"(?P=indent)```"  # Match closing backticks with the same indentation
    )

    def replace_highlight_comments(match: re.Match) -> str:
        indent = match.group("indent")
        language = match.group("language")
        code_block = match.group("code")
        attributes = match.group("attributes").rstrip()

        # Account for a case where hl_lines is manually specified
        if "hl_lines" in attributes:
            # Return original code block
            return match.group(0)

        lines = code_block.split("\n")
        highlighted_lines = []

        # Skip initial empty lines
        while lines and not lines[0].strip():
            lines.pop(0)

        lines_to_keep = []

        comment_syntax = (
            "# highlight-next-line"
            if language in ["py", "python"]
            else "// highlight-next-line"
        )

        for line in lines:
            if comment_syntax in line:
                count = len(lines_to_keep) + 1
                highlighted_lines.append(str(count))
            else:
                lines_to_keep.append(line)

        # Reconstruct the new code block
        new_code_block = "\n".join(lines_to_keep)

        # Construct the full code block that also includes
        # the fenced code block syntax.
        opening_fence = f"```{language}"

        if attributes:
            opening_fence += f" {attributes}"

        if highlighted_lines:
            opening_fence += f" hl_lines=\"{' '.join(highlighted_lines)}\""

        return (
            # The indent and opening fence
            f"{indent}{opening_fence}\n"
            # The indent and terminating \n is already included in the code block
            f"{new_code_block}"
            f"{indent}```"
        )

    # Replace all code blocks in the markdown
    markdown = code_block_pattern.sub(replace_highlight_comments, markdown)
    return markdown


def _on_page_markdown_with_config(
    markdown: str,
    page: Page,
    *,
    add_api_references: bool = True,
    remove_base64_images: bool = False,
    **kwargs: Any,
) -> str:
    if DISABLED:
        return markdown

    if page.file.src_path.endswith(".ipynb"):
        # logger.info("Processing Jupyter notebook: %s", page.file.src_path)
        markdown = convert_notebook(page.file.abs_src_path)

    # Append API reference links to code blocks
    if add_api_references:
        markdown = update_markdown_with_imports(markdown, page.file.abs_src_path)
    # Apply highlight comments to code blocks
    markdown = _highlight_code_blocks(markdown)

    # Add file path as an attribute to code blocks that are executable.
    # This file path is used to associate fixtures with the executable code
    # which can be used in CI to test the docs without making network requests.
    markdown = _add_path_to_code_blocks(markdown, page)

    if remove_base64_images:
        # Remove base64 encoded images from markdown
        markdown = re.sub(r"!\[.*?\]\(data:image/[^;]+;base64,[^)]+\)", "", markdown)

    return markdown


def on_page_markdown(markdown: str, page: Page, **kwargs: Dict[str, Any]):
    return _on_page_markdown_with_config(
        markdown,
        page,
        add_api_references=True,
        **kwargs,
    )


# redirects

HTML_TEMPLATE = """
<!doctype html>
<html lang="en">
<head>
    <meta charset="utf-8">
    <title>Redirecting...</title>
    <link rel="canonical" href="{url}">
    <meta name="robots" content="noindex">
    <script>var anchor=window.location.hash.substr(1);location.href="{url}"+(anchor?"#"+anchor:"")</script>
    <meta http-equiv="refresh" content="0; url={url}">
</head>
<body>
Redirecting...
</body>
</html>
"""


def write_html(site_dir, old_path, new_path):
    """Write an HTML file in the site_dir with a meta redirect to the new page"""
    # Determine all relevant paths
    old_path_abs = os.path.join(site_dir, old_path)
    old_dir_abs = os.path.dirname(old_path_abs)

    # Create parent directories if they don't exist
    if not os.path.exists(old_dir_abs):
        os.makedirs(old_dir_abs)

    # Write the HTML redirect file in place of the old file
    content = HTML_TEMPLATE.format(url=new_path)
    with open(old_path_abs, "w", encoding="utf-8") as f:
        f.write(content)


# Create HTML files for redirects after site dir has been built
def on_post_build(config):
    use_directory_urls = config.get("use_directory_urls")
    for page_old, page_new in REDIRECT_MAP.items():
        page_old = page_old.replace(".ipynb", ".md")
        page_new = page_new.replace(".ipynb", ".md")
        page_new_before_hash, hash, suffix = page_new.partition("#")
        old_html_path = File(page_old, "", "", use_directory_urls).dest_path.replace(
            os.sep, "/"
        )
        new_html_path = File(page_new_before_hash, "", "", True).url
        new_html_path = (
            posixpath.relpath(new_html_path, start=posixpath.dirname(old_html_path))
            + hash
            + suffix
        )
        write_html(config["site_dir"], old_html_path, new_html_path)<|MERGE_RESOLUTION|>--- conflicted
+++ resolved
@@ -69,12 +69,10 @@
     "concepts/v0-human-in-the-loop.md": "concepts/human-in-the-loop.md",
     "how-tos/index.md": "index.md",
     "tutorials/introduction.ipynb": "concepts/why-langgraph.md",
-<<<<<<< HEAD
     # deployment redirects
     "how-tos/deploy-self-hosted.md": "cloud/deployment/self_hosted_data_plane.md",
     "concepts/self_hosted.md": "concepts/langgraph_self_hosted_data_plane.md"
-=======
->>>>>>> 73709914
+
 }
 
 
