--- conflicted
+++ resolved
@@ -201,19 +201,11 @@
         - agents/ui.md
     - LangGraph Platform:
       - Overview: concepts/langgraph_platform.md
-<<<<<<< HEAD
-      - concepts/platform_architecture.md
-      - concepts/scalability_and_resilience.md
-      - concepts/bring_your_own_cloud.md
-      - concepts/plans.md
-      - concepts/template_applications.md
-=======
       - General concepts:
         - concepts/platform_architecture.md
         - concepts/scalability_and_resilience.md
         - concepts/deployment_options.md
         - concepts/plans.md
->>>>>>> d64a54a0
       - Components:
           - concepts/langgraph_control_plane.md
           - concepts/langgraph_data_plane.md
@@ -336,11 +328,8 @@
       - Environment variables: cloud/reference/env_var.md
 
   - Examples:
-<<<<<<< HEAD
     - tutorials/langgraph-platform/local-server.md
     - Cloud deploy: cloud/quick_start.md
-=======
->>>>>>> d64a54a0
     - tutorials/workflows/index.md
     - Agentic RAG: tutorials/rag/langgraph_agentic_rag.ipynb
     - Agent Supervisor: tutorials/multi_agent/agent_supervisor.ipynb
