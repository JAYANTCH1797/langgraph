--- conflicted
+++ resolved
@@ -1,6 +1,7 @@
 import threading
+from collections.abc import Iterator, Sequence
 from contextlib import contextmanager
-from typing import Any, Iterator, Optional, Sequence
+from typing import Any, Optional
 
 from langchain_core.runnables import RunnableConfig
 from psycopg import Capabilities, Connection, Cursor, Pipeline
@@ -21,11 +22,8 @@
 from langgraph.checkpoint.postgres.base import BasePostgresSaver
 from langgraph.checkpoint.serde.base import SerializerProtocol
 
-<<<<<<< HEAD
-=======
 Conn = _internal.Conn  # For backward compatibility
 
->>>>>>> 98935e1f
 
 class PostgresSaver(BasePostgresSaver):
     lock: threading.Lock
@@ -381,15 +379,19 @@
                 # a connection not in pipeline mode can only be used by one
                 # thread/coroutine at a time, so we acquire a lock
                 if self.supports_pipeline:
-                    with self.lock, conn.pipeline(), conn.cursor(
-                        binary=True, row_factory=dict_row
-                    ) as cur:
+                    with (
+                        self.lock,
+                        conn.pipeline(),
+                        conn.cursor(binary=True, row_factory=dict_row) as cur,
+                    ):
                         yield cur
                 else:
                     # Use connection's transaction context manager when pipeline mode not supported
-                    with self.lock, conn.transaction(), conn.cursor(
-                        binary=True, row_factory=dict_row
-                    ) as cur:
+                    with (
+                        self.lock,
+                        conn.transaction(),
+                        conn.cursor(binary=True, row_factory=dict_row) as cur,
+                    ):
                         yield cur
             else:
                 with self.lock, conn.cursor(binary=True, row_factory=dict_row) as cur:
