--- conflicted
+++ resolved
@@ -70,26 +70,11 @@
     ChannelWriteTupleEntry,
 )
 from langgraph.store.base import BaseStore
-<<<<<<< HEAD
-from langgraph.types import (
-    All,
-    CachePolicy,
-    Checkpointer,
-    Command,
-    RetryPolicy,
-    Send,
-    StreamWriter,
-)
-from langgraph.typing import InputT, P, StateT, StateT_contra
-from langgraph.utils.fields import get_field_default, get_update_as_tuples
-=======
 from langgraph.types import All, CachePolicy, Checkpointer, Command, RetryPolicy, Send
 from langgraph.utils.fields import (
-    get_cached_annotated_keys,
     get_field_default,
     get_update_as_tuples,
 )
->>>>>>> b4cb4e72
 from langgraph.utils.pydantic import create_model
 from langgraph.utils.runnable import coerce_to_runnable
 
@@ -206,25 +191,14 @@
 
     def __init__(
         self,
-<<<<<<< HEAD
         state_schema: type[StateT],
-=======
-        state_schema: type[Any],
->>>>>>> b4cb4e72
         config_schema: Optional[type[Any]] = None,
         *,
         input: Optional[type[InputT]] = _UnsetType,
         output: Optional[type[Any]] = None,
     ) -> None:
-<<<<<<< HEAD
         input = input or state_schema
         output = output or state_schema
-=======
-        if input is None:
-            input = state_schema
-        if output is None:
-            output = state_schema
->>>>>>> b4cb4e72
 
         self.nodes = {}
         self.edges = set[tuple[str, str]]()
