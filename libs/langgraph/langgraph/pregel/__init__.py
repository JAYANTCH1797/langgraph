--- conflicted
+++ resolved
@@ -1546,13 +1546,8 @@
                 if saved and channel_writes:
                     checkpointer.put_writes(checkpoint_config, channel_writes, task_id)
             # apply to checkpoint and save
-<<<<<<< HEAD
             mv_writes, _ = apply_writes(
-                checkpoint, channels, [task], checkpointer.get_next_version
-=======
-            mv_writes = apply_writes(
                 checkpoint, channels, run_tasks, checkpointer.get_next_version
->>>>>>> d4c569cb
             )
             assert not mv_writes, "Can't write to SharedValues from update_state"
             checkpoint = create_checkpoint(checkpoint, channels, step + 1)
@@ -1962,13 +1957,8 @@
                         checkpoint_config, channel_writes, task_id
                     )
             # apply to checkpoint and save
-<<<<<<< HEAD
             mv_writes, _ = apply_writes(
-                checkpoint, channels, [task], checkpointer.get_next_version
-=======
-            mv_writes = apply_writes(
                 checkpoint, channels, run_tasks, checkpointer.get_next_version
->>>>>>> d4c569cb
             )
             assert not mv_writes, "Can't write to SharedValues from update_state"
             checkpoint = create_checkpoint(checkpoint, channels, step + 1)
