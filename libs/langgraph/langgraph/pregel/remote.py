--- conflicted
+++ resolved
@@ -45,7 +45,7 @@
 from langgraph.pregel.protocol import PregelProtocol
 from langgraph.pregel.types import All, PregelTask, StateSnapshot, StreamMode
 from langgraph.types import Command, Interrupt, StreamProtocol
-from langgraph.utils.config import merge_configs
+from langgraph.utils.config import merge_configs, patch_configurable
 
 CONF_DROPLIST = frozenset(
     (
@@ -651,7 +651,11 @@
         thread_id = merged_config["configurable"].get("thread_id")
         checkpoint_ns = merged_config["configurable"].get("checkpoint_ns")
         if checkpoint_ns:
-            thread_id = str(uuid5(UUID(thread_id), checkpoint_ns))
+            merged_config = patch_configurable(
+                merged_config,
+                {"thread_id": str(uuid5(UUID(str(thread_id)), checkpoint_ns)) if thread_id else None},
+            )
+
         sanitized_config = self._sanitize_config(merged_config)
         stream_modes, requested, req_single, stream = self._get_stream_modes(
             stream_mode, config
@@ -663,13 +667,8 @@
             command = None
 
         for chunk in sync_client.runs.stream(
-<<<<<<< HEAD
-            thread_id=thread_id,
-            assistant_id=self.name,
-=======
             thread_id=sanitized_config["configurable"].get("thread_id"),
             assistant_id=self.assistant_id,
->>>>>>> 19ca6b41
             input=input,
             command=command,
             config=sanitized_config,
@@ -759,7 +758,10 @@
         thread_id = merged_config["configurable"].get("thread_id")
         checkpoint_ns = merged_config["configurable"].get("checkpoint_ns")
         if checkpoint_ns:
-            thread_id = str(uuid5(UUID(thread_id), checkpoint_ns))
+            merged_config = patch_configurable(
+                merged_config,
+                {"thread_id": str(uuid5(UUID(str(thread_id)), checkpoint_ns)) if thread_id else None},
+            )
         sanitized_config = self._sanitize_config(merged_config)
         stream_modes, requested, req_single, stream = self._get_stream_modes(
             stream_mode, config
@@ -771,13 +773,8 @@
             command = None
 
         async for chunk in client.runs.stream(
-<<<<<<< HEAD
-            thread_id=thread_id,
-            assistant_id=self.name,
-=======
             thread_id=sanitized_config["configurable"].get("thread_id"),
             assistant_id=self.assistant_id,
->>>>>>> 19ca6b41
             input=input,
             command=command,
             config=sanitized_config,
