import enum
import json
import logging
import operator
import threading
import time
import uuid
import warnings
from collections import Counter, deque
from concurrent.futures import ThreadPoolExecutor
from contextlib import contextmanager
from random import randrange
from typing import (
    Annotated,
    Any,
    Dict,
    Generator,
    Iterable,
    Iterator,
    List,
    Literal,
    Optional,
    Sequence,
    Tuple,
    Union,
    get_type_hints,
)

import httpx
import pytest
from langchain_core.runnables import (
    RunnableConfig,
    RunnableLambda,
    RunnablePassthrough,
)
from langsmith import traceable
from pytest_mock import MockerFixture
from syrupy import SnapshotAssertion
from typing_extensions import TypedDict

from langgraph.channels.base import BaseChannel
from langgraph.channels.binop import BinaryOperatorAggregate
from langgraph.channels.context import Context
from langgraph.channels.ephemeral_value import EphemeralValue
from langgraph.channels.last_value import LastValue
from langgraph.channels.topic import Topic
from langgraph.checkpoint.base import (
    BaseCheckpointSaver,
    Checkpoint,
    CheckpointMetadata,
    CheckpointTuple,
)
from langgraph.checkpoint.memory import MemorySaver
from langgraph.constants import CONFIG_KEY_NODE_FINISHED, ERROR, PULL, START
from langgraph.errors import InvalidUpdateError
from langgraph.func import entrypoint, task
from langgraph.graph import END, Graph, StateGraph
from langgraph.graph.message import MessageGraph, MessagesState, add_messages
from langgraph.prebuilt.tool_node import ToolNode
from langgraph.pregel import Channel, GraphRecursionError, Pregel, StateSnapshot
from langgraph.pregel.retry import RetryPolicy
from langgraph.store.base import BaseStore
from langgraph.types import (
    Command,
    Interrupt,
    PregelTask,
    Send,
    StreamWriter,
    interrupt,
)
from tests.agents import AgentAction, AgentFinish
from tests.any_str import AnyStr, AnyVersion, FloatBetween, UnsortedSequence
from tests.conftest import (
    ALL_CHECKPOINTERS_SYNC,
    ALL_STORES_SYNC,
    REGULAR_CHECKPOINTERS_SYNC,
    SHOULD_CHECK_SNAPSHOTS,
)
from tests.memory_assert import MemorySaverAssertCheckpointMetadata
from tests.messages import (
    _AnyIdAIMessage,
    _AnyIdHumanMessage,
    _AnyIdToolMessage,
)

logger = logging.getLogger(__name__)


def test_graph_validation() -> None:
    def logic(inp: str) -> str:
        return ""

    workflow = Graph()
    workflow.add_node("agent", logic)
    workflow.set_entry_point("agent")
    workflow.set_finish_point("agent")
    assert workflow.compile(), "valid graph"

    # Accept a dead-end
    workflow = Graph()
    workflow.add_node("agent", logic)
    workflow.set_entry_point("agent")
    workflow.compile()

    workflow = Graph()
    workflow.add_node("agent", logic)
    workflow.set_finish_point("agent")
    with pytest.raises(ValueError, match="must have an entrypoint"):
        workflow.compile()

    workflow = Graph()
    workflow.add_node("agent", logic)
    workflow.add_node("tools", logic)
    workflow.set_entry_point("agent")
    workflow.add_conditional_edges("agent", logic, {"continue": "tools", "exit": END})
    workflow.add_edge("tools", "agent")
    assert workflow.compile(), "valid graph"

    workflow = Graph()
    workflow.add_node("agent", logic)
    workflow.add_node("tools", logic)
    workflow.set_entry_point("tools")
    workflow.add_conditional_edges("agent", logic, {"continue": "tools", "exit": END})
    workflow.add_edge("tools", "agent")
    assert workflow.compile(), "valid graph"

    workflow = Graph()
    workflow.set_entry_point("tools")
    workflow.add_conditional_edges("agent", logic, {"continue": "tools", "exit": END})
    workflow.add_edge("tools", "agent")
    workflow.add_node("agent", logic)
    workflow.add_node("tools", logic)
    assert workflow.compile(), "valid graph"

    workflow = Graph()
    workflow.set_entry_point("tools")
    workflow.add_conditional_edges(
        "agent", logic, {"continue": "tools", "exit": END, "hmm": "extra"}
    )
    workflow.add_edge("tools", "agent")
    workflow.add_node("agent", logic)
    workflow.add_node("tools", logic)
    with pytest.raises(ValueError, match="unknown"):  # extra is not defined
        workflow.compile()

    workflow = Graph()
    workflow.set_entry_point("agent")
    workflow.add_conditional_edges("agent", logic, {"continue": "tools", "exit": END})
    workflow.add_edge("tools", "extra")
    workflow.add_node("agent", logic)
    workflow.add_node("tools", logic)
    with pytest.raises(ValueError, match="unknown"):  # extra is not defined
        workflow.compile()

    workflow = Graph()
    workflow.add_node("agent", logic)
    workflow.add_node("tools", logic)
    workflow.add_node("extra", logic)
    workflow.set_entry_point("agent")
    workflow.add_conditional_edges("agent", logic)
    workflow.add_edge("tools", "agent")
    # Accept, even though extra is dead-end
    workflow.compile()

    class State(TypedDict):
        hello: str

    graph = StateGraph(State)
    graph.add_node("start", lambda x: x)
    graph.add_edge("__start__", "start")
    graph.add_edge("unknown", "start")
    graph.add_edge("start", "__end__")
    with pytest.raises(ValueError, match="Found edge starting at unknown node "):
        graph.compile()

    def bad_reducer(a): ...

    class BadReducerState(TypedDict):
        hello: Annotated[str, bad_reducer]

    with pytest.raises(ValueError, match="Invalid reducer"):
        StateGraph(BadReducerState)

    def node_b(state: State) -> State:
        return {"hello": "world"}

    builder = StateGraph(State)
    builder.add_node("a", node_b)
    builder.add_node("b", node_b)
    builder.add_node("c", node_b)
    builder.set_entry_point("a")
    builder.add_edge("a", "b")
    builder.add_edge("a", "c")
    graph = builder.compile()

    with pytest.raises(InvalidUpdateError, match="At key 'hello'"):
        graph.invoke({"hello": "there"})


def test_graph_validation_with_command() -> None:
    class State(TypedDict):
        foo: str
        bar: str

    def node_a(state: State):
        return Command(goto="b", update={"foo": "bar"})

    def node_b(state: State):
        return Command(goto=END, update={"bar": "baz"})

    builder = StateGraph(State)
    builder.add_node("a", node_a)
    builder.add_node("b", node_b)
    builder.add_edge(START, "a")
    graph = builder.compile()
    assert graph.invoke({"foo": ""}) == {"foo": "bar", "bar": "baz"}


def test_checkpoint_errors() -> None:
    class FaultyGetCheckpointer(MemorySaver):
        def get_tuple(self, config: RunnableConfig) -> Optional[CheckpointTuple]:
            raise ValueError("Faulty get_tuple")

    class FaultyPutCheckpointer(MemorySaver):
        def put(
            self,
            config: RunnableConfig,
            checkpoint: Checkpoint,
            metadata: CheckpointMetadata,
            new_versions: Optional[dict[str, Union[str, int, float]]] = None,
        ) -> RunnableConfig:
            raise ValueError("Faulty put")

    class FaultyPutWritesCheckpointer(MemorySaver):
        def put_writes(
            self, config: RunnableConfig, writes: List[Tuple[str, Any]], task_id: str
        ) -> RunnableConfig:
            raise ValueError("Faulty put_writes")

    class FaultyVersionCheckpointer(MemorySaver):
        def get_next_version(self, current: Optional[int], channel: BaseChannel) -> int:
            raise ValueError("Faulty get_next_version")

    def logic(inp: str) -> str:
        return ""

    builder = StateGraph(Annotated[str, operator.add])
    builder.add_node("agent", logic)
    builder.add_edge(START, "agent")

    graph = builder.compile(checkpointer=FaultyGetCheckpointer())
    with pytest.raises(ValueError, match="Faulty get_tuple"):
        graph.invoke("", {"configurable": {"thread_id": "thread-1"}})

    graph = builder.compile(checkpointer=FaultyPutCheckpointer())
    with pytest.raises(ValueError, match="Faulty put"):
        graph.invoke("", {"configurable": {"thread_id": "thread-1"}})

    graph = builder.compile(checkpointer=FaultyVersionCheckpointer())
    with pytest.raises(ValueError, match="Faulty get_next_version"):
        graph.invoke("", {"configurable": {"thread_id": "thread-1"}})

    # add parallel node
    builder.add_node("parallel", logic)
    builder.add_edge(START, "parallel")
    graph = builder.compile(checkpointer=FaultyPutWritesCheckpointer())
    with pytest.raises(ValueError, match="Faulty put_writes"):
        graph.invoke("", {"configurable": {"thread_id": "thread-1"}})


def test_node_schemas_custom_output() -> None:
    class State(TypedDict):
        hello: str
        bye: str
        messages: Annotated[list[str], add_messages]

    class Output(TypedDict):
        messages: list[str]

    class StateForA(TypedDict):
        hello: str
        messages: Annotated[list[str], add_messages]

    def node_a(state: StateForA) -> State:
        assert state == {
            "hello": "there",
            "messages": [_AnyIdHumanMessage(content="hello")],
        }

    class StateForB(TypedDict):
        bye: str
        now: int

    def node_b(state: StateForB):
        assert state == {
            "bye": "world",
        }
        return {
            "now": 123,
            "hello": "again",
        }

    class StateForC(TypedDict):
        hello: str
        now: int

    def node_c(state: StateForC) -> StateForC:
        assert state == {
            "hello": "again",
            "now": 123,
        }

    builder = StateGraph(State, output=Output)
    builder.add_node("a", node_a)
    builder.add_node("b", node_b)
    builder.add_node("c", node_c)
    builder.add_edge(START, "a")
    builder.add_edge("a", "b")
    builder.add_edge("b", "c")
    graph = builder.compile()

    assert graph.invoke({"hello": "there", "bye": "world", "messages": "hello"}) == {
        "messages": [_AnyIdHumanMessage(content="hello")],
    }

    builder = StateGraph(State, output=Output)
    builder.add_node("a", node_a)
    builder.add_node("b", node_b)
    builder.add_node("c", node_c)
    builder.add_edge(START, "a")
    builder.add_edge("a", "b")
    builder.add_edge("b", "c")
    graph = builder.compile()

    assert graph.invoke(
        {
            "hello": "there",
            "bye": "world",
            "messages": "hello",
            "now": 345,  # ignored because not in input schema
        }
    ) == {
        "messages": [_AnyIdHumanMessage(content="hello")],
    }

    assert [
        c
        for c in graph.stream(
            {
                "hello": "there",
                "bye": "world",
                "messages": "hello",
                "now": 345,  # ignored because not in input schema
            }
        )
    ] == [
        {"a": None},
        {"b": {"hello": "again", "now": 123}},
        {"c": None},
    ]


def test_reducer_before_first_node() -> None:
    class State(TypedDict):
        hello: str
        messages: Annotated[list[str], add_messages]

    def node_a(state: State) -> State:
        assert state == {
            "hello": "there",
            "messages": [_AnyIdHumanMessage(content="hello")],
        }

    builder = StateGraph(State)
    builder.add_node("a", node_a)
    builder.set_entry_point("a")
    builder.set_finish_point("a")
    graph = builder.compile()
    assert graph.invoke({"hello": "there", "messages": "hello"}) == {
        "hello": "there",
        "messages": [_AnyIdHumanMessage(content="hello")],
    }

    class State(TypedDict):
        hello: str
        messages: Annotated[List[str], add_messages]

    def node_a(state: State) -> State:
        assert state == {
            "hello": "there",
            "messages": [_AnyIdHumanMessage(content="hello")],
        }

    builder = StateGraph(State)
    builder.add_node("a", node_a)
    builder.set_entry_point("a")
    builder.set_finish_point("a")
    graph = builder.compile()
    assert graph.invoke({"hello": "there", "messages": "hello"}) == {
        "hello": "there",
        "messages": [_AnyIdHumanMessage(content="hello")],
    }

    class State(TypedDict):
        hello: str
        messages: Annotated[Sequence[str], add_messages]

    def node_a(state: State) -> State:
        assert state == {
            "hello": "there",
            "messages": [_AnyIdHumanMessage(content="hello")],
        }

    builder = StateGraph(State)
    builder.add_node("a", node_a)
    builder.set_entry_point("a")
    builder.set_finish_point("a")
    graph = builder.compile()
    assert graph.invoke({"hello": "there", "messages": "hello"}) == {
        "hello": "there",
        "messages": [_AnyIdHumanMessage(content="hello")],
    }


def test_invoke_single_process_in_out(mocker: MockerFixture) -> None:
    add_one = mocker.Mock(side_effect=lambda x: x + 1)
    chain = Channel.subscribe_to("input") | add_one | Channel.write_to("output")

    app = Pregel(
        nodes={
            "one": chain,
        },
        channels={
            "input": LastValue(int),
            "output": LastValue(int),
        },
        input_channels="input",
        output_channels="output",
    )
    graph = Graph()
    graph.add_node("add_one", add_one)
    graph.set_entry_point("add_one")
    graph.set_finish_point("add_one")
    gapp = graph.compile()

    if SHOULD_CHECK_SNAPSHOTS:
        assert app.input_schema.model_json_schema() == {
            "title": "LangGraphInput",
            "type": "integer",
        }
        assert app.output_schema.model_json_schema() == {
            "title": "LangGraphOutput",
            "type": "integer",
        }
        with warnings.catch_warnings():
            warnings.simplefilter("error")  # raise warnings as errors
            assert app.config_schema().model_json_schema() == {
                "properties": {},
                "title": "LangGraphConfig",
                "type": "object",
            }

    assert app.invoke(2) == 3
    assert app.invoke(2, output_keys=["output"]) == {"output": 3}
    assert repr(app), "does not raise recursion error"

    assert gapp.invoke(2, debug=True) == 3


@pytest.mark.parametrize(
    "falsy_value",
    [None, False, 0, "", [], {}, set(), frozenset(), 0.0, 0j],
)
def test_invoke_single_process_in_out_falsy_values(falsy_value: Any) -> None:
    graph = Graph()
    graph.add_node("return_falsy_const", lambda *args, **kwargs: falsy_value)
    graph.set_entry_point("return_falsy_const")
    graph.set_finish_point("return_falsy_const")
    gapp = graph.compile()
    assert gapp.invoke(1) == falsy_value


def test_invoke_single_process_in_write_kwargs(mocker: MockerFixture) -> None:
    add_one = mocker.Mock(side_effect=lambda x: x + 1)
    chain = (
        Channel.subscribe_to("input")
        | add_one
        | Channel.write_to("output", fixed=5, output_plus_one=lambda x: x + 1)
    )

    app = Pregel(
        nodes={"one": chain},
        channels={
            "input": LastValue(int),
            "output": LastValue(int),
            "fixed": LastValue(int),
            "output_plus_one": LastValue(int),
        },
        output_channels=["output", "fixed", "output_plus_one"],
        input_channels="input",
    )

    if SHOULD_CHECK_SNAPSHOTS:
        assert app.input_schema.model_json_schema() == {
            "title": "LangGraphInput",
            "type": "integer",
        }
        assert app.output_schema.model_json_schema() == {
            "title": "LangGraphOutput",
            "type": "object",
            "properties": {
                "output": {"title": "Output", "type": "integer", "default": None},
                "fixed": {"title": "Fixed", "type": "integer", "default": None},
                "output_plus_one": {
                    "title": "Output Plus One",
                    "type": "integer",
                    "default": None,
                },
            },
        }
    assert app.invoke(2) == {"output": 3, "fixed": 5, "output_plus_one": 4}


def test_invoke_single_process_in_out_dict(mocker: MockerFixture) -> None:
    add_one = mocker.Mock(side_effect=lambda x: x + 1)
    chain = Channel.subscribe_to("input") | add_one | Channel.write_to("output")

    app = Pregel(
        nodes={"one": chain},
        channels={"input": LastValue(int), "output": LastValue(int)},
        input_channels="input",
        output_channels=["output"],
    )

    if SHOULD_CHECK_SNAPSHOTS:
        assert app.input_schema.model_json_schema() == {
            "title": "LangGraphInput",
            "type": "integer",
        }
        assert app.output_schema.model_json_schema() == {
            "title": "LangGraphOutput",
            "type": "object",
            "properties": {
                "output": {"title": "Output", "type": "integer", "default": None}
            },
        }
    assert app.invoke(2) == {"output": 3}


def test_invoke_single_process_in_dict_out_dict(mocker: MockerFixture) -> None:
    add_one = mocker.Mock(side_effect=lambda x: x + 1)
    chain = Channel.subscribe_to("input") | add_one | Channel.write_to("output")

    app = Pregel(
        nodes={"one": chain},
        channels={"input": LastValue(int), "output": LastValue(int)},
        input_channels=["input"],
        output_channels=["output"],
    )
    if SHOULD_CHECK_SNAPSHOTS:
        assert app.input_schema.model_json_schema() == {
            "title": "LangGraphInput",
            "type": "object",
            "properties": {
                "input": {"title": "Input", "type": "integer", "default": None}
            },
        }
        assert app.output_schema.model_json_schema() == {
            "title": "LangGraphOutput",
            "type": "object",
            "properties": {
                "output": {"title": "Output", "type": "integer", "default": None}
            },
        }
    assert app.invoke({"input": 2}) == {"output": 3}


def test_invoke_two_processes_in_out(mocker: MockerFixture) -> None:
    add_one = mocker.Mock(side_effect=lambda x: x + 1)
    one = Channel.subscribe_to("input") | add_one | Channel.write_to("inbox")
    two = Channel.subscribe_to("inbox") | add_one | Channel.write_to("output")

    app = Pregel(
        nodes={"one": one, "two": two},
        channels={
            "inbox": LastValue(int),
            "output": LastValue(int),
            "input": LastValue(int),
        },
        input_channels="input",
        output_channels="output",
    )

    assert app.invoke(2) == 4

    with pytest.raises(GraphRecursionError):
        app.invoke(2, {"recursion_limit": 1}, debug=1)

    graph = Graph()
    graph.add_node("add_one", add_one)
    graph.add_node("add_one_more", add_one)
    graph.set_entry_point("add_one")
    graph.set_finish_point("add_one_more")
    graph.add_edge("add_one", "add_one_more")
    gapp = graph.compile()

    assert gapp.invoke(2) == 4

    for step, values in enumerate(gapp.stream(2, debug=1), start=1):
        if step == 1:
            assert values == {
                "add_one": 3,
            }
        elif step == 2:
            assert values == {
                "add_one_more": 4,
            }
        else:
            assert 0, f"{step}:{values}"
    assert step == 2


@pytest.mark.parametrize("checkpointer_name", REGULAR_CHECKPOINTERS_SYNC)
def test_run_from_checkpoint_id_retains_previous_writes(
    request: pytest.FixtureRequest, checkpointer_name: str, mocker: MockerFixture
) -> None:
    checkpointer = request.getfixturevalue(f"checkpointer_{checkpointer_name}")

    class MyState(TypedDict):
        myval: Annotated[int, operator.add]
        otherval: bool

    class Anode:
        def __init__(self):
            self.switch = False

        def __call__(self, state: MyState):
            self.switch = not self.switch
            return {"myval": 2 if self.switch else 1, "otherval": self.switch}

    builder = StateGraph(MyState)
    thenode = Anode()  # Fun.
    builder.add_node("node_one", thenode)
    builder.add_node("node_two", thenode)
    builder.add_edge(START, "node_one")

    def _getedge(src: str):
        swap = "node_one" if src == "node_two" else "node_two"

        def _edge(st: MyState) -> Literal["__end__", "node_one", "node_two"]:
            if st["myval"] > 3:
                return END
            if st["otherval"]:
                return swap
            return src

        return _edge

    builder.add_conditional_edges("node_one", _getedge("node_one"))
    builder.add_conditional_edges("node_two", _getedge("node_two"))
    graph = builder.compile(checkpointer=checkpointer)

    thread_id = uuid.uuid4()
    thread1 = {"configurable": {"thread_id": str(thread_id)}}

    result = graph.invoke({"myval": 1}, thread1)
    assert result["myval"] == 4
    history = [c for c in graph.get_state_history(thread1)]

    assert len(history) == 4
    assert history[-1].values == {"myval": 0}
    assert history[0].values == {"myval": 4, "otherval": False}

    second_run_config = {
        **thread1,
        "configurable": {
            **thread1["configurable"],
            "checkpoint_id": history[1].config["configurable"]["checkpoint_id"],
        },
    }
    second_result = graph.invoke(None, second_run_config)
    assert second_result == {"myval": 5, "otherval": True}

    new_history = [
        c
        for c in graph.get_state_history(
            {"configurable": {"thread_id": str(thread_id), "checkpoint_ns": ""}}
        )
    ]

    assert len(new_history) == len(history) + 1
    for original, new in zip(history, new_history[1:]):
        assert original.values == new.values
        assert original.next == new.next
        assert original.metadata["step"] == new.metadata["step"]

    def _get_tasks(hist: list, start: int):
        return [h.tasks for h in hist[start:]]

    assert _get_tasks(new_history, 1) == _get_tasks(history, 0)


def test_invoke_two_processes_in_dict_out(mocker: MockerFixture) -> None:
    add_one = mocker.Mock(side_effect=lambda x: x + 1)
    one = Channel.subscribe_to("input") | add_one | Channel.write_to("inbox")
    two = (
        Channel.subscribe_to("inbox")
        | RunnableLambda(add_one).batch
        | RunnablePassthrough(lambda _: time.sleep(0.1))
        | Channel.write_to("output").batch
    )

    app = Pregel(
        nodes={"one": one, "two": two},
        channels={
            "inbox": Topic(int),
            "output": LastValue(int),
            "input": LastValue(int),
        },
        input_channels=["input", "inbox"],
        stream_channels=["output", "inbox"],
        output_channels=["output"],
    )

    # [12 + 1, 2 + 1 + 1]
    assert [
        *app.stream(
            {"input": 2, "inbox": 12}, output_keys="output", stream_mode="updates"
        )
    ] == [
        {"one": None},
        {"two": 13},
        {"two": 4},
    ]
    assert [*app.stream({"input": 2, "inbox": 12}, output_keys="output")] == [
        13,
        4,
    ]

    assert [*app.stream({"input": 2, "inbox": 12}, stream_mode="updates")] == [
        {"one": {"inbox": 3}},
        {"two": {"output": 13}},
        {"two": {"output": 4}},
    ]
    assert [*app.stream({"input": 2, "inbox": 12})] == [
        {"inbox": [3], "output": 13},
        {"output": 4},
    ]
    assert [*app.stream({"input": 2, "inbox": 12}, stream_mode="debug")] == [
        {
            "type": "task",
            "timestamp": AnyStr(),
            "step": 0,
            "payload": {
                "id": AnyStr(),
                "name": "one",
                "input": 2,
                "triggers": ["input"],
            },
        },
        {
            "type": "task",
            "timestamp": AnyStr(),
            "step": 0,
            "payload": {
                "id": AnyStr(),
                "name": "two",
                "input": [12],
                "triggers": ["inbox"],
            },
        },
        {
            "type": "task_result",
            "timestamp": AnyStr(),
            "step": 0,
            "payload": {
                "id": AnyStr(),
                "name": "one",
                "result": [("inbox", 3)],
                "error": None,
                "interrupts": [],
            },
        },
        {
            "type": "task_result",
            "timestamp": AnyStr(),
            "step": 0,
            "payload": {
                "id": AnyStr(),
                "name": "two",
                "result": [("output", 13)],
                "error": None,
                "interrupts": [],
            },
        },
        {
            "type": "task",
            "timestamp": AnyStr(),
            "step": 1,
            "payload": {
                "id": AnyStr(),
                "name": "two",
                "input": [3],
                "triggers": ["inbox"],
            },
        },
        {
            "type": "task_result",
            "timestamp": AnyStr(),
            "step": 1,
            "payload": {
                "id": AnyStr(),
                "name": "two",
                "result": [("output", 4)],
                "error": None,
                "interrupts": [],
            },
        },
    ]


def test_batch_two_processes_in_out() -> None:
    def add_one_with_delay(inp: int) -> int:
        time.sleep(inp / 10)
        return inp + 1

    one = Channel.subscribe_to("input") | add_one_with_delay | Channel.write_to("one")
    two = Channel.subscribe_to("one") | add_one_with_delay | Channel.write_to("output")

    app = Pregel(
        nodes={"one": one, "two": two},
        channels={
            "one": LastValue(int),
            "output": LastValue(int),
            "input": LastValue(int),
        },
        input_channels="input",
        output_channels="output",
    )

    assert app.batch([3, 2, 1, 3, 5]) == [5, 4, 3, 5, 7]
    assert app.batch([3, 2, 1, 3, 5], output_keys=["output"]) == [
        {"output": 5},
        {"output": 4},
        {"output": 3},
        {"output": 5},
        {"output": 7},
    ]

    graph = Graph()
    graph.add_node("add_one", add_one_with_delay)
    graph.add_node("add_one_more", add_one_with_delay)
    graph.set_entry_point("add_one")
    graph.set_finish_point("add_one_more")
    graph.add_edge("add_one", "add_one_more")
    gapp = graph.compile()

    assert gapp.batch([3, 2, 1, 3, 5]) == [5, 4, 3, 5, 7]


def test_invoke_many_processes_in_out(mocker: MockerFixture) -> None:
    test_size = 100
    add_one = mocker.Mock(side_effect=lambda x: x + 1)

    nodes = {"-1": Channel.subscribe_to("input") | add_one | Channel.write_to("-1")}
    for i in range(test_size - 2):
        nodes[str(i)] = (
            Channel.subscribe_to(str(i - 1)) | add_one | Channel.write_to(str(i))
        )
    nodes["last"] = Channel.subscribe_to(str(i)) | add_one | Channel.write_to("output")

    app = Pregel(
        nodes=nodes,
        channels={str(i): LastValue(int) for i in range(-1, test_size - 2)}
        | {"input": LastValue(int), "output": LastValue(int)},
        input_channels="input",
        output_channels="output",
    )

    for _ in range(10):
        assert app.invoke(2, {"recursion_limit": test_size}) == 2 + test_size

    with ThreadPoolExecutor() as executor:
        assert [
            *executor.map(app.invoke, [2] * 10, [{"recursion_limit": test_size}] * 10)
        ] == [2 + test_size] * 10


def test_batch_many_processes_in_out(mocker: MockerFixture) -> None:
    test_size = 100
    add_one = mocker.Mock(side_effect=lambda x: x + 1)

    nodes = {"-1": Channel.subscribe_to("input") | add_one | Channel.write_to("-1")}
    for i in range(test_size - 2):
        nodes[str(i)] = (
            Channel.subscribe_to(str(i - 1)) | add_one | Channel.write_to(str(i))
        )
    nodes["last"] = Channel.subscribe_to(str(i)) | add_one | Channel.write_to("output")

    app = Pregel(
        nodes=nodes,
        channels={str(i): LastValue(int) for i in range(-1, test_size - 2)}
        | {"input": LastValue(int), "output": LastValue(int)},
        input_channels="input",
        output_channels="output",
    )

    for _ in range(3):
        assert app.batch([2, 1, 3, 4, 5], {"recursion_limit": test_size}) == [
            2 + test_size,
            1 + test_size,
            3 + test_size,
            4 + test_size,
            5 + test_size,
        ]

    with ThreadPoolExecutor() as executor:
        assert [
            *executor.map(
                app.batch, [[2, 1, 3, 4, 5]] * 3, [{"recursion_limit": test_size}] * 3
            )
        ] == [
            [2 + test_size, 1 + test_size, 3 + test_size, 4 + test_size, 5 + test_size]
        ] * 3


def test_invoke_two_processes_two_in_two_out_invalid(mocker: MockerFixture) -> None:
    add_one = mocker.Mock(side_effect=lambda x: x + 1)

    one = Channel.subscribe_to("input") | add_one | Channel.write_to("output")
    two = Channel.subscribe_to("input") | add_one | Channel.write_to("output")

    app = Pregel(
        nodes={"one": one, "two": two},
        channels={"output": LastValue(int), "input": LastValue(int)},
        input_channels="input",
        output_channels="output",
    )

    with pytest.raises(InvalidUpdateError):
        # LastValue channels can only be updated once per iteration
        app.invoke(2)

    class State(TypedDict):
        hello: str

    def my_node(input: State) -> State:
        return {"hello": "world"}

    builder = StateGraph(State)
    builder.add_node("one", my_node)
    builder.add_node("two", my_node)
    builder.set_conditional_entry_point(lambda _: ["one", "two"])

    graph = builder.compile()
    with pytest.raises(InvalidUpdateError, match="At key 'hello'"):
        graph.invoke({"hello": "there"}, debug=True)


def test_invoke_two_processes_two_in_two_out_valid(mocker: MockerFixture) -> None:
    add_one = mocker.Mock(side_effect=lambda x: x + 1)

    one = Channel.subscribe_to("input") | add_one | Channel.write_to("output")
    two = Channel.subscribe_to("input") | add_one | Channel.write_to("output")

    app = Pregel(
        nodes={"one": one, "two": two},
        channels={
            "input": LastValue(int),
            "output": Topic(int),
        },
        input_channels="input",
        output_channels="output",
    )

    # An Inbox channel accumulates updates into a sequence
    assert app.invoke(2) == [3, 3]


@pytest.mark.parametrize("checkpointer_name", ALL_CHECKPOINTERS_SYNC)
def test_invoke_checkpoint_two(
    mocker: MockerFixture, request: pytest.FixtureRequest, checkpointer_name: str
) -> None:
    checkpointer: BaseCheckpointSaver = request.getfixturevalue(
        f"checkpointer_{checkpointer_name}"
    )
    add_one = mocker.Mock(side_effect=lambda x: x["total"] + x["input"])
    errored_once = False

    def raise_if_above_10(input: int) -> int:
        nonlocal errored_once
        if input > 4:
            if errored_once:
                pass
            else:
                errored_once = True
                raise ConnectionError("I will be retried")
        if input > 10:
            raise ValueError("Input is too large")
        return input

    one = (
        Channel.subscribe_to(["input"]).join(["total"])
        | add_one
        | Channel.write_to("output", "total")
        | raise_if_above_10
    )

    app = Pregel(
        nodes={"one": one},
        channels={
            "total": BinaryOperatorAggregate(int, operator.add),
            "input": LastValue(int),
            "output": LastValue(int),
        },
        input_channels="input",
        output_channels="output",
        checkpointer=checkpointer,
        retry_policy=RetryPolicy(),
    )

    # total starts out as 0, so output is 0+2=2
    assert app.invoke(2, {"configurable": {"thread_id": "1"}}) == 2
    checkpoint = checkpointer.get({"configurable": {"thread_id": "1"}})
    assert checkpoint is not None
    assert checkpoint["channel_values"].get("total") == 2
    # total is now 2, so output is 2+3=5
    assert app.invoke(3, {"configurable": {"thread_id": "1"}}) == 5
    assert errored_once, "errored and retried"
    checkpoint_tup = checkpointer.get_tuple({"configurable": {"thread_id": "1"}})
    assert checkpoint_tup is not None
    assert checkpoint_tup.checkpoint["channel_values"].get("total") == 7
    # total is now 2+5=7, so output would be 7+4=11, but raises ValueError
    with pytest.raises(ValueError):
        app.invoke(4, {"configurable": {"thread_id": "1"}})
    # checkpoint is not updated, error is recorded
    checkpoint_tup = checkpointer.get_tuple({"configurable": {"thread_id": "1"}})
    assert checkpoint_tup is not None
    assert checkpoint_tup.checkpoint["channel_values"].get("total") == 7
    assert checkpoint_tup.pending_writes == [
        (AnyStr(), ERROR, "ValueError('Input is too large')")
    ]
    # on a new thread, total starts out as 0, so output is 0+5=5
    assert app.invoke(5, {"configurable": {"thread_id": "2"}}) == 5
    checkpoint = checkpointer.get({"configurable": {"thread_id": "1"}})
    assert checkpoint is not None
    assert checkpoint["channel_values"].get("total") == 7
    checkpoint = checkpointer.get({"configurable": {"thread_id": "2"}})
    assert checkpoint is not None
    assert checkpoint["channel_values"].get("total") == 5


@pytest.mark.parametrize("checkpointer_name", ALL_CHECKPOINTERS_SYNC)
def test_pending_writes_resume(
    request: pytest.FixtureRequest, checkpointer_name: str
) -> None:
    checkpointer: BaseCheckpointSaver = request.getfixturevalue(
        f"checkpointer_{checkpointer_name}"
    )

    class State(TypedDict):
        value: Annotated[int, operator.add]

    class AwhileMaker:
        def __init__(self, sleep: float, rtn: Union[Dict, Exception]) -> None:
            self.sleep = sleep
            self.rtn = rtn
            self.reset()

        def __call__(self, input: State) -> Any:
            self.calls += 1
            time.sleep(self.sleep)
            if isinstance(self.rtn, Exception):
                raise self.rtn
            else:
                return self.rtn

        def reset(self):
            self.calls = 0

    one = AwhileMaker(0.1, {"value": 2})
    two = AwhileMaker(0.3, ConnectionError("I'm not good"))
    builder = StateGraph(State)
    builder.add_node("one", one)
    builder.add_node("two", two, retry=RetryPolicy(max_attempts=2))
    builder.add_edge(START, "one")
    builder.add_edge(START, "two")
    graph = builder.compile(checkpointer=checkpointer)

    thread1: RunnableConfig = {"configurable": {"thread_id": "1"}}
    with pytest.raises(ConnectionError, match="I'm not good"):
        graph.invoke({"value": 1}, thread1)

    # both nodes should have been called once
    assert one.calls == 1
    assert two.calls == 2  # two attempts

    # latest checkpoint should be before nodes "one", "two"
    # but we should have applied the write from "one"
    state = graph.get_state(thread1)
    assert state is not None
    assert state.values == {"value": 3}
    assert state.next == ("two",)
    assert state.tasks == (
        PregelTask(AnyStr(), "one", (PULL, "one"), result={"value": 2}),
        PregelTask(AnyStr(), "two", (PULL, "two"), 'ConnectionError("I\'m not good")'),
    )
    assert state.metadata == {
        "parents": {},
        "source": "loop",
        "step": 0,
        "writes": None,
        "thread_id": "1",
    }
    # get_state with checkpoint_id should not apply any pending writes
    state = graph.get_state(state.config)
    assert state is not None
    assert state.values == {"value": 1}
    assert state.next == ("one", "two")
    # should contain pending write of "one"
    checkpoint = checkpointer.get_tuple(thread1)
    assert checkpoint is not None
    # should contain error from "two"
    expected_writes = [
        (AnyStr(), "one", "one"),
        (AnyStr(), "value", 2),
        (AnyStr(), ERROR, 'ConnectionError("I\'m not good")'),
    ]
    assert len(checkpoint.pending_writes) == 3
    assert all(w in expected_writes for w in checkpoint.pending_writes)
    # both non-error pending writes come from same task
    non_error_writes = [w for w in checkpoint.pending_writes if w[1] != ERROR]
    assert non_error_writes[0][0] == non_error_writes[1][0]
    # error write is from the other task
    error_write = next(w for w in checkpoint.pending_writes if w[1] == ERROR)
    assert error_write[0] != non_error_writes[0][0]

    # resume execution
    with pytest.raises(ConnectionError, match="I'm not good"):
        graph.invoke(None, thread1)

    # node "one" succeeded previously, so shouldn't be called again
    assert one.calls == 1
    # node "two" should have been called once again
    assert two.calls == 4  # two attempts before + two attempts now

    # confirm no new checkpoints saved
    state_two = graph.get_state(thread1)
    assert state_two.metadata == state.metadata

    # resume execution, without exception
    two.rtn = {"value": 3}
    # both the pending write and the new write were applied, 1 + 2 + 3 = 6
    assert graph.invoke(None, thread1) == {"value": 6}

    if "shallow" in checkpointer_name:
        assert len(list(checkpointer.list(thread1))) == 1
        return

    # check all final checkpoints
    checkpoints = [c for c in checkpointer.list(thread1)]
    # we should have 3
    assert len(checkpoints) == 3
    # the last one not too interesting for this test
    assert checkpoints[0] == CheckpointTuple(
        config={
            "configurable": {
                "thread_id": "1",
                "checkpoint_ns": "",
                "checkpoint_id": AnyStr(),
            }
        },
        checkpoint={
            "v": 1,
            "id": AnyStr(),
            "ts": AnyStr(),
            "pending_sends": [],
            "versions_seen": {
                "one": {
                    "start:one": AnyVersion(),
                },
                "two": {
                    "start:two": AnyVersion(),
                },
                "__input__": {},
                "__start__": {
                    "__start__": AnyVersion(),
                },
                "__interrupt__": {
                    "value": AnyVersion(),
                    "__start__": AnyVersion(),
                    "start:one": AnyVersion(),
                    "start:two": AnyVersion(),
                },
            },
            "channel_versions": {
                "one": AnyVersion(),
                "two": AnyVersion(),
                "value": AnyVersion(),
                "__start__": AnyVersion(),
                "start:one": AnyVersion(),
                "start:two": AnyVersion(),
            },
            "channel_values": {"one": "one", "two": "two", "value": 6},
        },
        metadata={
            "parents": {},
            "step": 1,
            "source": "loop",
            "writes": {"one": {"value": 2}, "two": {"value": 3}},
            "thread_id": "1",
        },
        parent_config={
            "configurable": {
                "thread_id": "1",
                "checkpoint_ns": "",
                "checkpoint_id": checkpoints[1].config["configurable"]["checkpoint_id"],
            }
        },
        pending_writes=[],
    )
    # the previous one we assert that pending writes contains both
    # - original error
    # - successful writes from resuming after preventing error
    assert checkpoints[1] == CheckpointTuple(
        config={
            "configurable": {
                "thread_id": "1",
                "checkpoint_ns": "",
                "checkpoint_id": AnyStr(),
            }
        },
        checkpoint={
            "v": 1,
            "id": AnyStr(),
            "ts": AnyStr(),
            "pending_sends": [],
            "versions_seen": {
                "__input__": {},
                "__start__": {
                    "__start__": AnyVersion(),
                },
            },
            "channel_versions": {
                "value": AnyVersion(),
                "__start__": AnyVersion(),
                "start:one": AnyVersion(),
                "start:two": AnyVersion(),
            },
            "channel_values": {
                "value": 1,
                "start:one": "__start__",
                "start:two": "__start__",
            },
        },
        metadata={
            "parents": {},
            "step": 0,
            "source": "loop",
            "writes": None,
            "thread_id": "1",
        },
        parent_config={
            "configurable": {
                "thread_id": "1",
                "checkpoint_ns": "",
                "checkpoint_id": checkpoints[2].config["configurable"]["checkpoint_id"],
            }
        },
        pending_writes=UnsortedSequence(
            (AnyStr(), "one", "one"),
            (AnyStr(), "value", 2),
            (AnyStr(), "__error__", 'ConnectionError("I\'m not good")'),
            (AnyStr(), "two", "two"),
            (AnyStr(), "value", 3),
        ),
    )
    assert checkpoints[2] == CheckpointTuple(
        config={
            "configurable": {
                "thread_id": "1",
                "checkpoint_ns": "",
                "checkpoint_id": AnyStr(),
            }
        },
        checkpoint={
            "v": 1,
            "id": AnyStr(),
            "ts": AnyStr(),
            "pending_sends": [],
            "versions_seen": {"__input__": {}},
            "channel_versions": {
                "__start__": AnyVersion(),
            },
            "channel_values": {"__start__": {"value": 1}},
        },
        metadata={
            "parents": {},
            "step": -1,
            "source": "input",
            "writes": {"__start__": {"value": 1}},
            "thread_id": "1",
        },
        parent_config=None,
        pending_writes=UnsortedSequence(
            (AnyStr(), "value", 1),
            (AnyStr(), "start:one", "__start__"),
            (AnyStr(), "start:two", "__start__"),
        ),
    )


def test_cond_edge_after_send() -> None:
    class Node:
        def __init__(self, name: str):
            self.name = name
            setattr(self, "__name__", name)

        def __call__(self, state):
            return [self.name]

    def send_for_fun(state):
        return [Send("2", state), Send("2", state)]

    def route_to_three(state) -> Literal["3"]:
        return "3"

    builder = StateGraph(Annotated[list, operator.add])
    builder.add_node(Node("1"))
    builder.add_node(Node("2"))
    builder.add_node(Node("3"))
    builder.add_edge(START, "1")
    builder.add_conditional_edges("1", send_for_fun)
    builder.add_conditional_edges("2", route_to_three)
    graph = builder.compile()
    assert graph.invoke(["0"]) == ["0", "1", "2", "2", "3"]


def test_concurrent_emit_sends() -> None:
    class Node:
        def __init__(self, name: str):
            self.name = name
            setattr(self, "__name__", name)

        def __call__(self, state):
            return (
                [self.name]
                if isinstance(state, list)
                else ["|".join((self.name, str(state)))]
            )

    def send_for_fun(state):
        return [Send("2", 1), Send("2", 2), "3.1"]

    def send_for_profit(state):
        return [Send("2", 3), Send("2", 4)]

    def route_to_three(state) -> Literal["3"]:
        return "3"

    builder = StateGraph(Annotated[list, operator.add])
    builder.add_node(Node("1"))
    builder.add_node(Node("1.1"))
    builder.add_node(Node("2"))
    builder.add_node(Node("3"))
    builder.add_node(Node("3.1"))
    builder.add_edge(START, "1")
    builder.add_edge(START, "1.1")
    builder.add_conditional_edges("1", send_for_fun)
    builder.add_conditional_edges("1.1", send_for_profit)
    builder.add_conditional_edges("2", route_to_three)
    graph = builder.compile()
    assert graph.invoke(["0"]) == [
        "0",
        "1",
        "1.1",
        "3.1",
        "2|1",
        "2|2",
        "2|3",
        "2|4",
        "3",
    ]


def test_send_sequences() -> None:
    class Node:
        def __init__(self, name: str):
            self.name = name
            setattr(self, "__name__", name)

        def __call__(self, state):
            update = (
                [self.name]
                if isinstance(state, list)
                else ["|".join((self.name, str(state)))]
            )
            if isinstance(state, Command):
                return [state, Command(update=update)]
            else:
                return update

    def send_for_fun(state):
        return [
            Send("2", Command(goto=Send("2", 3))),
            Send("2", Command(goto=Send("2", 4))),
            "3.1",
        ]

    def route_to_three(state) -> Literal["3"]:
        return "3"

    builder = StateGraph(Annotated[list, operator.add])
    builder.add_node(Node("1"))
    builder.add_node(Node("2"))
    builder.add_node(Node("3"))
    builder.add_node(Node("3.1"))
    builder.add_edge(START, "1")
    builder.add_conditional_edges("1", send_for_fun)
    builder.add_conditional_edges("2", route_to_three)
    graph = builder.compile()
    assert graph.invoke(["0"]) == [
        "0",
        "1",
        "3.1",
        "2|Command(goto=Send(node='2', arg=3))",
        "2|Command(goto=Send(node='2', arg=4))",
        "3",
        "2|3",
        "2|4",
        "3",
    ]


@pytest.mark.parametrize("checkpointer_name", ALL_CHECKPOINTERS_SYNC)
def test_imp_task(request: pytest.FixtureRequest, checkpointer_name: str) -> None:
    checkpointer = request.getfixturevalue(f"checkpointer_{checkpointer_name}")
    mapper_calls = 0

    class Config:
        model: str

    @task()
    def mapper(input: int) -> str:
        nonlocal mapper_calls
        mapper_calls += 1
        time.sleep(input / 100)
        return str(input) * 2

    @entrypoint(checkpointer=checkpointer, config_schema=Config)
    def graph(input: list[int]) -> list[str]:
        futures = [mapper(i) for i in input]
        mapped = [f.result() for f in futures]
        answer = interrupt("question")
        return [m + answer for m in mapped]

    assert graph.get_input_jsonschema() == {
        "type": "array",
        "items": {"type": "integer"},
        "title": "LangGraphInput",
    }
    assert graph.get_output_jsonschema() == {
        "type": "array",
        "items": {"type": "string"},
        "title": "LangGraphOutput",
    }
    assert graph.get_config_jsonschema() == {
        "$defs": {
            "Configurable": {
                "properties": {
                    "model": {"default": None, "title": "Model", "type": "string"},
                    "checkpoint_id": {
                        "anyOf": [{"type": "string"}, {"type": "null"}],
                        "default": None,
                        "description": "Pass to fetch a past checkpoint. If None, fetches the latest checkpoint.",
                        "title": "Checkpoint ID",
                    },
                    "checkpoint_ns": {
                        "default": "",
                        "description": 'Checkpoint namespace. Denotes the path to the subgraph node the checkpoint originates from, separated by `|` character, e.g. `"child|grandchild"`. Defaults to "" (root graph).',
                        "title": "Checkpoint NS",
                        "type": "string",
                    },
                    "thread_id": {
                        "default": "",
                        "title": "Thread ID",
                        "type": "string",
                    },
                },
                "title": "Configurable",
                "type": "object",
            }
        },
        "properties": {
            "configurable": {"$ref": "#/$defs/Configurable", "default": None}
        },
        "title": "LangGraphConfig",
        "type": "object",
    }

    thread1 = {"configurable": {"thread_id": "1"}}
    assert [*graph.stream([0, 1], thread1)] == [
        {"mapper": "00"},
        {"mapper": "11"},
        {
            "__interrupt__": (
                Interrupt(
                    value="question",
                    resumable=True,
                    ns=[AnyStr("graph:")],
                    when="during",
                ),
            )
        },
    ]
    assert mapper_calls == 2

    assert graph.invoke(Command(resume="answer"), thread1) == [
        "00answer",
        "11answer",
    ]
    assert mapper_calls == 2


@pytest.mark.parametrize("checkpointer_name", ALL_CHECKPOINTERS_SYNC)
def test_imp_stream_order(
    request: pytest.FixtureRequest, checkpointer_name: str
) -> None:
    checkpointer = request.getfixturevalue(f"checkpointer_{checkpointer_name}")

    @task()
    def foo(state: dict) -> tuple:
        return state["a"] + "foo", "bar"

    @task
    def bar(a: str, b: str, c: Optional[str] = None) -> dict:
        return {"a": a + b, "c": (c or "") + "bark"}

    @task
    def baz(state: dict) -> dict:
        return {"a": state["a"] + "baz", "c": "something else"}

    @entrypoint(checkpointer=checkpointer)
    def graph(state: dict) -> dict:
        fut_foo = foo(state)
        fut_bar = bar(*fut_foo.result())
        fut_baz = baz(fut_bar.result())
        return fut_baz.result()

    thread1 = {"configurable": {"thread_id": "1"}}
    assert [c for c in graph.stream({"a": "0"}, thread1)] == [
        {
            "foo": (
                "0foo",
                "bar",
            )
        },
        {"bar": {"a": "0foobar", "c": "bark"}},
        {"baz": {"a": "0foobarbaz", "c": "something else"}},
        {"graph": {"a": "0foobarbaz", "c": "something else"}},
    ]

    assert graph.get_state(thread1).values == {"a": "0foobarbaz", "c": "something else"}


@pytest.mark.parametrize("checkpointer_name", ALL_CHECKPOINTERS_SYNC)
def test_invoke_checkpoint_three(
    mocker: MockerFixture, request: pytest.FixtureRequest, checkpointer_name: str
) -> None:
    checkpointer = request.getfixturevalue(f"checkpointer_{checkpointer_name}")
    adder = mocker.Mock(side_effect=lambda x: x["total"] + x["input"])

    def raise_if_above_10(input: int) -> int:
        if input > 10:
            raise ValueError("Input is too large")
        return input

    one = (
        Channel.subscribe_to(["input"]).join(["total"])
        | adder
        | Channel.write_to("output", "total")
        | raise_if_above_10
    )

    app = Pregel(
        nodes={"one": one},
        channels={
            "total": BinaryOperatorAggregate(int, operator.add),
            "input": LastValue(int),
            "output": LastValue(int),
        },
        input_channels="input",
        output_channels="output",
        checkpointer=checkpointer,
    )

    thread_1 = {"configurable": {"thread_id": "1"}}
    # total starts out as 0, so output is 0+2=2
    assert app.invoke(2, thread_1, debug=1) == 2
    state = app.get_state(thread_1)
    assert state is not None
    assert state.values.get("total") == 2
    assert state.next == ()
    assert (
        state.config["configurable"]["checkpoint_id"]
        == checkpointer.get(thread_1)["id"]
    )
    # total is now 2, so output is 2+3=5
    assert app.invoke(3, thread_1) == 5
    state = app.get_state(thread_1)
    assert state is not None
    assert state.values.get("total") == 7
    assert (
        state.config["configurable"]["checkpoint_id"]
        == checkpointer.get(thread_1)["id"]
    )
    # total is now 2+5=7, so output would be 7+4=11, but raises ValueError
    with pytest.raises(ValueError):
        app.invoke(4, thread_1)
    # checkpoint is updated with new input
    state = app.get_state(thread_1)
    assert state is not None
    assert state.values.get("total") == 7
    assert state.next == ("one",)
    """we checkpoint inputs and it failed on "one", so the next node is one"""
    # we can recover from error by sending new inputs
    assert app.invoke(2, thread_1) == 9
    state = app.get_state(thread_1)
    assert state is not None
    assert state.values.get("total") == 16, "total is now 7+9=16"
    assert state.next == ()

    thread_2 = {"configurable": {"thread_id": "2"}}
    # on a new thread, total starts out as 0, so output is 0+5=5
    assert app.invoke(5, thread_2, debug=True) == 5
    state = app.get_state({"configurable": {"thread_id": "1"}})
    assert state is not None
    assert state.values.get("total") == 16
    assert state.next == (), "checkpoint of other thread not touched"
    state = app.get_state(thread_2)
    assert state is not None
    assert state.values.get("total") == 5
    assert state.next == ()

    if "shallow" in checkpointer_name:
        return

    assert len(list(app.get_state_history(thread_1, limit=1))) == 1
    # list all checkpoints for thread 1
    thread_1_history = [c for c in app.get_state_history(thread_1)]
    # there are 7 checkpoints
    assert len(thread_1_history) == 7
    assert Counter(c.metadata["source"] for c in thread_1_history) == {
        "input": 4,
        "loop": 3,
    }
    # sorted descending
    assert (
        thread_1_history[0].config["configurable"]["checkpoint_id"]
        > thread_1_history[1].config["configurable"]["checkpoint_id"]
    )
    # cursor pagination
    cursored = list(
        app.get_state_history(thread_1, limit=1, before=thread_1_history[0].config)
    )
    assert len(cursored) == 1
    assert cursored[0].config == thread_1_history[1].config
    # the last checkpoint
    assert thread_1_history[0].values["total"] == 16
    # the first "loop" checkpoint
    assert thread_1_history[-2].values["total"] == 2
    # can get each checkpoint using aget with config
    assert (
        checkpointer.get(thread_1_history[0].config)["id"]
        == thread_1_history[0].config["configurable"]["checkpoint_id"]
    )
    assert (
        checkpointer.get(thread_1_history[1].config)["id"]
        == thread_1_history[1].config["configurable"]["checkpoint_id"]
    )

    thread_1_next_config = app.update_state(thread_1_history[1].config, 10)
    # update creates a new checkpoint
    assert (
        thread_1_next_config["configurable"]["checkpoint_id"]
        > thread_1_history[0].config["configurable"]["checkpoint_id"]
    )
    # update makes new checkpoint child of the previous one
    assert (
        app.get_state(thread_1_next_config).parent_config == thread_1_history[1].config
    )
    # 1 more checkpoint in history
    assert len(list(app.get_state_history(thread_1))) == 8
    assert Counter(c.metadata["source"] for c in app.get_state_history(thread_1)) == {
        "update": 1,
        "input": 4,
        "loop": 3,
    }
    # the latest checkpoint is the updated one
    assert app.get_state(thread_1) == app.get_state(thread_1_next_config)


def test_invoke_two_processes_two_in_join_two_out(mocker: MockerFixture) -> None:
    add_one = mocker.Mock(side_effect=lambda x: x + 1)
    add_10_each = mocker.Mock(side_effect=lambda x: sorted(y + 10 for y in x))

    one = Channel.subscribe_to("input") | add_one | Channel.write_to("inbox")
    chain_three = Channel.subscribe_to("input") | add_one | Channel.write_to("inbox")
    chain_four = (
        Channel.subscribe_to("inbox") | add_10_each | Channel.write_to("output")
    )

    app = Pregel(
        nodes={
            "one": one,
            "chain_three": chain_three,
            "chain_four": chain_four,
        },
        channels={
            "inbox": Topic(int),
            "output": LastValue(int),
            "input": LastValue(int),
        },
        input_channels="input",
        output_channels="output",
    )

    # Then invoke app
    # We get a single array result as chain_four waits for all publishers to finish
    # before operating on all elements published to topic_two as an array
    for _ in range(100):
        assert app.invoke(2) == [13, 13]

    with ThreadPoolExecutor() as executor:
        assert [*executor.map(app.invoke, [2] * 100)] == [[13, 13]] * 100


@pytest.mark.parametrize("checkpointer_name", ALL_CHECKPOINTERS_SYNC)
def test_invoke_join_then_call_other_pregel(
    mocker: MockerFixture, request: pytest.FixtureRequest, checkpointer_name: str
) -> None:
    checkpointer = request.getfixturevalue(f"checkpointer_{checkpointer_name}")

    add_one = mocker.Mock(side_effect=lambda x: x + 1)
    add_10_each = mocker.Mock(side_effect=lambda x: [y + 10 for y in x])

    inner_app = Pregel(
        nodes={
            "one": Channel.subscribe_to("input") | add_one | Channel.write_to("output")
        },
        channels={
            "output": LastValue(int),
            "input": LastValue(int),
        },
        input_channels="input",
        output_channels="output",
    )

    one = (
        Channel.subscribe_to("input")
        | add_10_each
        | Channel.write_to("inbox_one").map()
    )
    two = (
        Channel.subscribe_to("inbox_one")
        | inner_app.map()
        | sorted
        | Channel.write_to("outbox_one")
    )
    chain_three = Channel.subscribe_to("outbox_one") | sum | Channel.write_to("output")

    app = Pregel(
        nodes={
            "one": one,
            "two": two,
            "chain_three": chain_three,
        },
        channels={
            "inbox_one": Topic(int),
            "outbox_one": LastValue(int),
            "output": LastValue(int),
            "input": LastValue(int),
        },
        input_channels="input",
        output_channels="output",
    )

    for _ in range(10):
        assert app.invoke([2, 3]) == 27

    with ThreadPoolExecutor() as executor:
        assert [*executor.map(app.invoke, [[2, 3]] * 10)] == [27] * 10

    # add checkpointer
    app.checkpointer = checkpointer
    # subgraph is called twice in the same node, but that works
    assert app.invoke([2, 3], {"configurable": {"thread_id": "1"}}) == 27

    # set inner graph checkpointer NeverCheckpoint
    inner_app.checkpointer = False
    # subgraph still called twice, but checkpointing for inner graph is disabled
    assert app.invoke([2, 3], {"configurable": {"thread_id": "1"}}) == 27


def test_invoke_two_processes_one_in_two_out(mocker: MockerFixture) -> None:
    add_one = mocker.Mock(side_effect=lambda x: x + 1)

    one = (
        Channel.subscribe_to("input") | add_one | Channel.write_to("output", "between")
    )
    two = Channel.subscribe_to("between") | add_one | Channel.write_to("output")

    app = Pregel(
        nodes={"one": one, "two": two},
        channels={
            "input": LastValue(int),
            "between": LastValue(int),
            "output": LastValue(int),
        },
        stream_channels=["output", "between"],
        input_channels="input",
        output_channels="output",
    )

    assert [c for c in app.stream(2, stream_mode="updates")] == [
        {"one": {"between": 3, "output": 3}},
        {"two": {"output": 4}},
    ]
    assert [c for c in app.stream(2)] == [
        {"between": 3, "output": 3},
        {"between": 3, "output": 4},
    ]


def test_invoke_two_processes_no_out(mocker: MockerFixture) -> None:
    add_one = mocker.Mock(side_effect=lambda x: x + 1)
    one = Channel.subscribe_to("input") | add_one | Channel.write_to("between")
    two = Channel.subscribe_to("between") | add_one

    app = Pregel(
        nodes={"one": one, "two": two},
        channels={
            "input": LastValue(int),
            "between": LastValue(int),
            "output": LastValue(int),
        },
        input_channels="input",
        output_channels="output",
    )

    # It finishes executing (once no more messages being published)
    # but returns nothing, as nothing was published to OUT topic
    assert app.invoke(2) is None


def test_invoke_two_processes_no_in(mocker: MockerFixture) -> None:
    add_one = mocker.Mock(side_effect=lambda x: x + 1)

    one = Channel.subscribe_to("between") | add_one | Channel.write_to("output")
    two = Channel.subscribe_to("between") | add_one

    with pytest.raises(TypeError):
        Pregel(nodes={"one": one, "two": two})


def test_channel_enter_exit_timing(mocker: MockerFixture) -> None:
    setup = mocker.Mock()
    cleanup = mocker.Mock()

    @contextmanager
    def an_int() -> Generator[int, None, None]:
        setup()
        try:
            yield 5
        finally:
            cleanup()

    add_one = mocker.Mock(side_effect=lambda x: x + 1)
    one = Channel.subscribe_to("input") | add_one | Channel.write_to("inbox")
    two = (
        Channel.subscribe_to("inbox")
        | RunnableLambda(add_one).batch
        | Channel.write_to("output").batch
    )

    app = Pregel(
        nodes={"one": one, "two": two},
        channels={
            "inbox": Topic(int),
            "ctx": Context(an_int),
            "output": LastValue(int),
            "input": LastValue(int),
        },
        input_channels="input",
        output_channels=["inbox", "output"],
        stream_channels=["inbox", "output"],
    )

    assert setup.call_count == 0
    assert cleanup.call_count == 0
    for i, chunk in enumerate(app.stream(2)):
        assert setup.call_count == 1, "Expected setup to be called once"
        if i == 0:
            assert chunk == {"inbox": [3]}
        elif i == 1:
            assert chunk == {"output": 4}
        else:
            assert False, "Expected only two chunks"
    assert cleanup.call_count == 1, "Expected cleanup to be called once"


def test_conditional_entrypoint_graph(snapshot: SnapshotAssertion) -> None:
    def left(data: str) -> str:
        return data + "->left"

    def right(data: str) -> str:
        return data + "->right"

    def should_start(data: str) -> str:
        # Logic to decide where to start
        if len(data) > 10:
            return "go-right"
        else:
            return "go-left"

    # Define a new graph
    workflow = Graph()

    workflow.add_node("left", left)
    workflow.add_node("right", right)

    workflow.set_conditional_entry_point(
        should_start, {"go-left": "left", "go-right": "right"}
    )

    workflow.add_conditional_edges("left", lambda data: END, {END: END})
    workflow.add_edge("right", END)

    app = workflow.compile()

    if SHOULD_CHECK_SNAPSHOTS:
        assert json.dumps(app.get_input_schema().model_json_schema()) == snapshot
        assert json.dumps(app.get_output_schema().model_json_schema()) == snapshot
        assert json.dumps(app.get_graph().to_json(), indent=2) == snapshot
        assert app.get_graph().draw_mermaid(with_styles=False) == snapshot

    assert (
        app.invoke("what is weather in sf", debug=True)
        == "what is weather in sf->right"
    )

    assert [*app.stream("what is weather in sf")] == [
        {"right": "what is weather in sf->right"},
    ]


def test_conditional_entrypoint_to_multiple_state_graph(
    snapshot: SnapshotAssertion,
) -> None:
    class OverallState(TypedDict):
        locations: list[str]
        results: Annotated[list[str], operator.add]

    def get_weather(state: OverallState) -> OverallState:
        location = state["location"]
        weather = "sunny" if len(location) > 2 else "cloudy"
        return {"results": [f"It's {weather} in {location}"]}

    def continue_to_weather(state: OverallState) -> list[Send]:
        return [
            Send("get_weather", {"location": location})
            for location in state["locations"]
        ]

    workflow = StateGraph(OverallState)

    workflow.add_node("get_weather", get_weather)
    workflow.add_edge("get_weather", END)
    workflow.set_conditional_entry_point(continue_to_weather)

    app = workflow.compile()

    if SHOULD_CHECK_SNAPSHOTS:
        assert json.dumps(app.get_input_schema().model_json_schema()) == snapshot
        assert json.dumps(app.get_output_schema().model_json_schema()) == snapshot
        assert json.dumps(app.get_graph().to_json(), indent=2) == snapshot
        assert app.get_graph().draw_mermaid(with_styles=False) == snapshot

    assert app.invoke({"locations": ["sf", "nyc"]}, debug=True) == {
        "locations": ["sf", "nyc"],
        "results": ["It's cloudy in sf", "It's sunny in nyc"],
    }

    assert [*app.stream({"locations": ["sf", "nyc"]}, stream_mode="values")][-1] == {
        "locations": ["sf", "nyc"],
        "results": ["It's cloudy in sf", "It's sunny in nyc"],
    }


def test_conditional_state_graph_with_list_edge_inputs(snapshot: SnapshotAssertion):
    class State(TypedDict):
        foo: Annotated[list[str], operator.add]

    graph_builder = StateGraph(State)
    graph_builder.add_node("A", lambda x: {"foo": ["A"]})
    graph_builder.add_node("B", lambda x: {"foo": ["B"]})
    graph_builder.add_edge(START, "A")
    graph_builder.add_edge(START, "B")
    graph_builder.add_edge(["A", "B"], END)

    app = graph_builder.compile()
    assert app.invoke({"foo": []}) == {"foo": ["A", "B"]}

    assert json.dumps(app.get_graph().to_json(), indent=2) == snapshot
    assert app.get_graph().draw_mermaid(with_styles=False) == snapshot


def test_state_graph_w_config_inherited_state_keys(snapshot: SnapshotAssertion) -> None:
    from langchain_core.language_models.fake import FakeStreamingListLLM
    from langchain_core.prompts import PromptTemplate
    from langchain_core.tools import tool

    class BaseState(TypedDict):
        input: str
        agent_outcome: Optional[Union[AgentAction, AgentFinish]]

    class AgentState(BaseState, total=False):
        intermediate_steps: Annotated[list[tuple[AgentAction, str]], operator.add]

    assert get_type_hints(AgentState).keys() == {
        "input",
        "agent_outcome",
        "intermediate_steps",
    }

    class Config(TypedDict, total=False):
        tools: list[str]

    # Assemble the tools
    @tool()
    def search_api(query: str) -> str:
        """Searches the API for the query."""
        return f"result for {query}"

    tools = [search_api]

    # Construct the agent
    prompt = PromptTemplate.from_template("Hello!")

    llm = FakeStreamingListLLM(
        responses=[
            "tool:search_api:query",
            "tool:search_api:another",
            "finish:answer",
        ]
    )

    def agent_parser(input: str) -> dict[str, Union[AgentAction, AgentFinish]]:
        if input.startswith("finish"):
            _, answer = input.split(":")
            return {
                "agent_outcome": AgentFinish(
                    return_values={"answer": answer}, log=input
                )
            }
        else:
            _, tool_name, tool_input = input.split(":")
            return {
                "agent_outcome": AgentAction(
                    tool=tool_name, tool_input=tool_input, log=input
                )
            }

    agent = prompt | llm | agent_parser

    # Define tool execution logic
    def execute_tools(data: AgentState) -> dict:
        agent_action: AgentAction = data.pop("agent_outcome")
        observation = {t.name: t for t in tools}[agent_action.tool].invoke(
            agent_action.tool_input
        )
        return {"intermediate_steps": [(agent_action, observation)]}

    # Define decision-making logic
    def should_continue(data: AgentState) -> str:
        # Logic to decide whether to continue in the loop or exit
        if isinstance(data["agent_outcome"], AgentFinish):
            return "exit"
        else:
            return "continue"

    # Define a new graph
    builder = StateGraph(AgentState, Config)

    builder.add_node("agent", agent)
    builder.add_node("tools", execute_tools)

    builder.set_entry_point("agent")

    builder.add_conditional_edges(
        "agent", should_continue, {"continue": "tools", "exit": END}
    )

    builder.add_edge("tools", "agent")

    app = builder.compile()

    if SHOULD_CHECK_SNAPSHOTS:
        assert json.dumps(app.config_schema().model_json_schema()) == snapshot
        assert json.dumps(app.get_input_schema().model_json_schema()) == snapshot
        assert json.dumps(app.get_output_schema().model_json_schema()) == snapshot

    assert builder.channels.keys() == {"input", "agent_outcome", "intermediate_steps"}

    assert app.invoke({"input": "what is weather in sf"}) == {
        "agent_outcome": AgentFinish(
            return_values={"answer": "answer"}, log="finish:answer"
        ),
        "input": "what is weather in sf",
        "intermediate_steps": [
            (
                AgentAction(
                    tool="search_api", tool_input="query", log="tool:search_api:query"
                ),
                "result for query",
            ),
            (
                AgentAction(
                    tool="search_api",
                    tool_input="another",
                    log="tool:search_api:another",
                ),
                "result for another",
            ),
        ],
    }


def test_conditional_entrypoint_graph_state(snapshot: SnapshotAssertion) -> None:
    class AgentState(TypedDict, total=False):
        input: str
        output: str
        steps: Annotated[list[str], operator.add]

    def left(data: AgentState) -> AgentState:
        return {"output": data["input"] + "->left"}

    def right(data: AgentState) -> AgentState:
        return {"output": data["input"] + "->right"}

    def should_start(data: AgentState) -> str:
        assert data["steps"] == [], "Expected input to be read from the state"
        # Logic to decide where to start
        if len(data["input"]) > 10:
            return "go-right"
        else:
            return "go-left"

    # Define a new graph
    workflow = StateGraph(AgentState)

    workflow.add_node("left", left)
    workflow.add_node("right", right)

    workflow.set_conditional_entry_point(
        should_start, {"go-left": "left", "go-right": "right"}
    )

    workflow.add_conditional_edges("left", lambda data: END, {END: END})
    workflow.add_edge("right", END)

    app = workflow.compile()

    if SHOULD_CHECK_SNAPSHOTS:
        assert json.dumps(app.get_input_schema().model_json_schema()) == snapshot
        assert json.dumps(app.get_output_schema().model_json_schema()) == snapshot
        assert json.dumps(app.get_graph().to_json(), indent=2) == snapshot
        assert app.get_graph().draw_mermaid(with_styles=False) == snapshot

    assert app.invoke({"input": "what is weather in sf"}) == {
        "input": "what is weather in sf",
        "output": "what is weather in sf->right",
        "steps": [],
    }

    assert [*app.stream({"input": "what is weather in sf"})] == [
        {"right": {"output": "what is weather in sf->right"}},
    ]


@pytest.mark.parametrize("checkpointer_name", ALL_CHECKPOINTERS_SYNC)
def test_in_one_fan_out_state_graph_waiting_edge(
    snapshot: SnapshotAssertion, request: pytest.FixtureRequest, checkpointer_name: str
) -> None:
    checkpointer: BaseCheckpointSaver = request.getfixturevalue(
        f"checkpointer_{checkpointer_name}"
    )

    def sorted_add(
        x: list[str], y: Union[list[str], list[tuple[str, str]]]
    ) -> list[str]:
        if isinstance(y[0], tuple):
            for rem, _ in y:
                x.remove(rem)
            y = [t[1] for t in y]
        return sorted(operator.add(x, y))

    class State(TypedDict, total=False):
        query: str
        answer: str
        docs: Annotated[list[str], sorted_add]

    workflow = StateGraph(State)

    @workflow.add_node
    def rewrite_query(data: State) -> State:
        return {"query": f"query: {data['query']}"}

    def analyzer_one(data: State) -> State:
        return {"query": f"analyzed: {data['query']}"}

    def retriever_one(data: State) -> State:
        return {"docs": ["doc1", "doc2"]}

    def retriever_two(data: State) -> State:
        time.sleep(0.1)  # to ensure stream order
        return {"docs": ["doc3", "doc4"]}

    def qa(data: State) -> State:
        return {"answer": ",".join(data["docs"])}

    workflow.add_node(analyzer_one)
    workflow.add_node(retriever_one)
    workflow.add_node(retriever_two)
    workflow.add_node(qa)

    workflow.set_entry_point("rewrite_query")
    workflow.add_edge("rewrite_query", "analyzer_one")
    workflow.add_edge("analyzer_one", "retriever_one")
    workflow.add_edge("rewrite_query", "retriever_two")
    workflow.add_edge(["retriever_one", "retriever_two"], "qa")
    workflow.set_finish_point("qa")

    app = workflow.compile()

    assert app.get_graph().draw_mermaid(with_styles=False) == snapshot

    assert app.invoke({"query": "what is weather in sf"}) == {
        "query": "analyzed: query: what is weather in sf",
        "docs": ["doc1", "doc2", "doc3", "doc4"],
        "answer": "doc1,doc2,doc3,doc4",
    }

    assert [*app.stream({"query": "what is weather in sf"})] == [
        {"rewrite_query": {"query": "query: what is weather in sf"}},
        {"analyzer_one": {"query": "analyzed: query: what is weather in sf"}},
        {"retriever_two": {"docs": ["doc3", "doc4"]}},
        {"retriever_one": {"docs": ["doc1", "doc2"]}},
        {"qa": {"answer": "doc1,doc2,doc3,doc4"}},
    ]

    app_w_interrupt = workflow.compile(
        checkpointer=checkpointer,
        interrupt_after=["retriever_one"],
    )
    config = {"configurable": {"thread_id": "1"}}

    assert [
        c for c in app_w_interrupt.stream({"query": "what is weather in sf"}, config)
    ] == [
        {"rewrite_query": {"query": "query: what is weather in sf"}},
        {"analyzer_one": {"query": "analyzed: query: what is weather in sf"}},
        {"retriever_two": {"docs": ["doc3", "doc4"]}},
        {"retriever_one": {"docs": ["doc1", "doc2"]}},
        {"__interrupt__": ()},
    ]

    assert [c for c in app_w_interrupt.stream(None, config)] == [
        {"qa": {"answer": "doc1,doc2,doc3,doc4"}},
    ]

    app_w_interrupt = workflow.compile(
        checkpointer=checkpointer,
        interrupt_before=["qa"],
    )
    config = {"configurable": {"thread_id": "2"}}

    assert [
        c for c in app_w_interrupt.stream({"query": "what is weather in sf"}, config)
    ] == [
        {"rewrite_query": {"query": "query: what is weather in sf"}},
        {"analyzer_one": {"query": "analyzed: query: what is weather in sf"}},
        {"retriever_two": {"docs": ["doc3", "doc4"]}},
        {"retriever_one": {"docs": ["doc1", "doc2"]}},
        {"__interrupt__": ()},
    ]

    app_w_interrupt.update_state(config, {"docs": ["doc5"]})
    expected_parent_config = (
        None
        if "shallow" in checkpointer_name
        else list(app_w_interrupt.checkpointer.list(config, limit=2))[-1].config
    )
    assert app_w_interrupt.get_state(config) == StateSnapshot(
        values={
            "query": "analyzed: query: what is weather in sf",
            "docs": ["doc1", "doc2", "doc3", "doc4", "doc5"],
        },
        tasks=(PregelTask(AnyStr(), "qa", (PULL, "qa")),),
        next=("qa",),
        config={
            "configurable": {
                "thread_id": "2",
                "checkpoint_ns": "",
                "checkpoint_id": AnyStr(),
            }
        },
        created_at=AnyStr(),
        metadata={
            "parents": {},
            "source": "update",
            "step": 4,
            "writes": {"retriever_one": {"docs": ["doc5"]}},
            "thread_id": "2",
        },
        parent_config=expected_parent_config,
    )

    assert [c for c in app_w_interrupt.stream(None, config, debug=1)] == [
        {"qa": {"answer": "doc1,doc2,doc3,doc4,doc5"}},
    ]


@pytest.mark.parametrize("checkpointer_name", ALL_CHECKPOINTERS_SYNC)
def test_in_one_fan_out_state_graph_waiting_edge_via_branch(
    snapshot: SnapshotAssertion, request: pytest.FixtureRequest, checkpointer_name: str
) -> None:
    checkpointer: BaseCheckpointSaver = request.getfixturevalue(
        f"checkpointer_{checkpointer_name}"
    )

    def sorted_add(
        x: list[str], y: Union[list[str], list[tuple[str, str]]]
    ) -> list[str]:
        if isinstance(y[0], tuple):
            for rem, _ in y:
                x.remove(rem)
            y = [t[1] for t in y]
        return sorted(operator.add(x, y))

    class State(TypedDict, total=False):
        query: str
        answer: str
        docs: Annotated[list[str], sorted_add]

    def rewrite_query(data: State) -> State:
        return {"query": f"query: {data['query']}"}

    def analyzer_one(data: State) -> State:
        return {"query": f"analyzed: {data['query']}"}

    def retriever_one(data: State) -> State:
        return {"docs": ["doc1", "doc2"]}

    def retriever_two(data: State) -> State:
        time.sleep(0.1)
        return {"docs": ["doc3", "doc4"]}

    def qa(data: State) -> State:
        return {"answer": ",".join(data["docs"])}

    def rewrite_query_then(data: State) -> Literal["retriever_two"]:
        return "retriever_two"

    workflow = StateGraph(State)

    workflow.add_node("rewrite_query", rewrite_query)
    workflow.add_node("analyzer_one", analyzer_one)
    workflow.add_node("retriever_one", retriever_one)
    workflow.add_node("retriever_two", retriever_two)
    workflow.add_node("qa", qa)

    workflow.set_entry_point("rewrite_query")
    workflow.add_edge("rewrite_query", "analyzer_one")
    workflow.add_edge("analyzer_one", "retriever_one")
    workflow.add_conditional_edges("rewrite_query", rewrite_query_then)
    workflow.add_edge(["retriever_one", "retriever_two"], "qa")
    workflow.set_finish_point("qa")

    app = workflow.compile()

    assert app.get_graph().draw_mermaid(with_styles=False) == snapshot

    assert app.invoke({"query": "what is weather in sf"}, debug=True) == {
        "query": "analyzed: query: what is weather in sf",
        "docs": ["doc1", "doc2", "doc3", "doc4"],
        "answer": "doc1,doc2,doc3,doc4",
    }

    assert [*app.stream({"query": "what is weather in sf"})] == [
        {"rewrite_query": {"query": "query: what is weather in sf"}},
        {"analyzer_one": {"query": "analyzed: query: what is weather in sf"}},
        {"retriever_two": {"docs": ["doc3", "doc4"]}},
        {"retriever_one": {"docs": ["doc1", "doc2"]}},
        {"qa": {"answer": "doc1,doc2,doc3,doc4"}},
    ]

    app_w_interrupt = workflow.compile(
        checkpointer=checkpointer,
        interrupt_after=["retriever_one"],
    )
    config = {"configurable": {"thread_id": "1"}}

    assert [
        c for c in app_w_interrupt.stream({"query": "what is weather in sf"}, config)
    ] == [
        {"rewrite_query": {"query": "query: what is weather in sf"}},
        {"analyzer_one": {"query": "analyzed: query: what is weather in sf"}},
        {"retriever_two": {"docs": ["doc3", "doc4"]}},
        {"retriever_one": {"docs": ["doc1", "doc2"]}},
        {"__interrupt__": ()},
    ]

    assert [c for c in app_w_interrupt.stream(None, config)] == [
        {"qa": {"answer": "doc1,doc2,doc3,doc4"}},
    ]


@pytest.mark.parametrize("checkpointer_name", ALL_CHECKPOINTERS_SYNC)
def test_in_one_fan_out_state_graph_waiting_edge_custom_state_class_pydantic1(
    snapshot: SnapshotAssertion,
    mocker: MockerFixture,
    request: pytest.FixtureRequest,
    checkpointer_name: str,
) -> None:
    from pydantic.v1 import BaseModel, ValidationError

    checkpointer = request.getfixturevalue(f"checkpointer_{checkpointer_name}")
    setup = mocker.Mock()
    teardown = mocker.Mock()

    @contextmanager
    def assert_ctx_once() -> Iterator[None]:
        assert setup.call_count == 0
        assert teardown.call_count == 0
        try:
            yield
        finally:
            assert setup.call_count == 1
            assert teardown.call_count == 1
            setup.reset_mock()
            teardown.reset_mock()

    @contextmanager
    def make_httpx_client() -> Iterator[httpx.Client]:
        setup()
        with httpx.Client() as client:
            try:
                yield client
            finally:
                teardown()

    def sorted_add(
        x: list[str], y: Union[list[str], list[tuple[str, str]]]
    ) -> list[str]:
        if isinstance(y[0], tuple):
            for rem, _ in y:
                x.remove(rem)
            y = [t[1] for t in y]
        return sorted(operator.add(x, y))

    class InnerObject(BaseModel):
        yo: int

    class State(BaseModel):
        class Config:
            arbitrary_types_allowed = True

        query: str
        inner: InnerObject
        answer: Optional[str] = None
        docs: Annotated[list[str], sorted_add]
        client: Annotated[httpx.Client, Context(make_httpx_client)]

    class Input(BaseModel):
        query: str
        inner: InnerObject

    class Output(BaseModel):
        answer: str
        docs: list[str]

    class StateUpdate(BaseModel):
        query: Optional[str] = None
        answer: Optional[str] = None
        docs: Optional[list[str]] = None

    def rewrite_query(data: State) -> State:
        return {"query": f"query: {data.query}"}

    def analyzer_one(data: State) -> State:
        return StateUpdate(query=f"analyzed: {data.query}")

    def retriever_one(data: State) -> State:
        return {"docs": ["doc1", "doc2"]}

    def retriever_two(data: State) -> State:
        time.sleep(0.1)
        return {"docs": ["doc3", "doc4"]}

    def qa(data: State) -> State:
        return {"answer": ",".join(data.docs)}

    def decider(data: State) -> str:
        assert isinstance(data, State)
        return "retriever_two"

    workflow = StateGraph(State, input=Input, output=Output)

    workflow.add_node("rewrite_query", rewrite_query)
    workflow.add_node("analyzer_one", analyzer_one)
    workflow.add_node("retriever_one", retriever_one)
    workflow.add_node("retriever_two", retriever_two)
    workflow.add_node("qa", qa)

    workflow.set_entry_point("rewrite_query")
    workflow.add_edge("rewrite_query", "analyzer_one")
    workflow.add_edge("analyzer_one", "retriever_one")
    workflow.add_conditional_edges(
        "rewrite_query", decider, {"retriever_two": "retriever_two"}
    )
    workflow.add_edge(["retriever_one", "retriever_two"], "qa")
    workflow.set_finish_point("qa")

    app = workflow.compile()

    assert app.get_graph().draw_mermaid(with_styles=False) == snapshot
    assert app.get_input_jsonschema() == snapshot
    assert app.get_output_jsonschema() == snapshot

    with pytest.raises(ValidationError), assert_ctx_once():
        app.invoke({"query": {}})

    with assert_ctx_once():
        assert app.invoke({"query": "what is weather in sf", "inner": {"yo": 1}}) == {
            "docs": ["doc1", "doc2", "doc3", "doc4"],
            "answer": "doc1,doc2,doc3,doc4",
        }

    with assert_ctx_once():
        assert [
            *app.stream({"query": "what is weather in sf", "inner": {"yo": 1}})
        ] == [
            {"rewrite_query": {"query": "query: what is weather in sf"}},
            {"analyzer_one": {"query": "analyzed: query: what is weather in sf"}},
            {"retriever_two": {"docs": ["doc3", "doc4"]}},
            {"retriever_one": {"docs": ["doc1", "doc2"]}},
            {"qa": {"answer": "doc1,doc2,doc3,doc4"}},
        ]

    app_w_interrupt = workflow.compile(
        checkpointer=checkpointer,
        interrupt_after=["retriever_one"],
    )
    config = {"configurable": {"thread_id": "1"}}

    with assert_ctx_once():
        assert [
            c
            for c in app_w_interrupt.stream(
                {"query": "what is weather in sf", "inner": {"yo": 1}}, config
            )
        ] == [
            {"rewrite_query": {"query": "query: what is weather in sf"}},
            {"analyzer_one": {"query": "analyzed: query: what is weather in sf"}},
            {"retriever_two": {"docs": ["doc3", "doc4"]}},
            {"retriever_one": {"docs": ["doc1", "doc2"]}},
            {"__interrupt__": ()},
        ]

    with assert_ctx_once():
        assert [c for c in app_w_interrupt.stream(None, config)] == [
            {"qa": {"answer": "doc1,doc2,doc3,doc4"}},
        ]

    with assert_ctx_once():
        assert app_w_interrupt.update_state(
            config, {"docs": ["doc5"]}, as_node="rewrite_query"
        ) == {
            "configurable": {
                "thread_id": "1",
                "checkpoint_id": AnyStr(),
                "checkpoint_ns": "",
            }
        }


@pytest.mark.parametrize("checkpointer_name", ALL_CHECKPOINTERS_SYNC)
def test_in_one_fan_out_state_graph_waiting_edge_custom_state_class_pydantic2(
    snapshot: SnapshotAssertion,
    mocker: MockerFixture,
    request: pytest.FixtureRequest,
    checkpointer_name: str,
) -> None:
    from pydantic import BaseModel, ConfigDict, ValidationError

    checkpointer = request.getfixturevalue(f"checkpointer_{checkpointer_name}")
    setup = mocker.Mock()
    teardown = mocker.Mock()

    @contextmanager
    def assert_ctx_once() -> Iterator[None]:
        assert setup.call_count == 0
        assert teardown.call_count == 0
        try:
            yield
        finally:
            assert setup.call_count == 1
            assert teardown.call_count == 1
            setup.reset_mock()
            teardown.reset_mock()

    @contextmanager
    def make_httpx_client() -> Iterator[httpx.Client]:
        setup()
        with httpx.Client() as client:
            try:
                yield client
            finally:
                teardown()

    def sorted_add(
        x: list[str], y: Union[list[str], list[tuple[str, str]]]
    ) -> list[str]:
        if isinstance(y[0], tuple):
            for rem, _ in y:
                x.remove(rem)
            y = [t[1] for t in y]
        return sorted(operator.add(x, y))

    class InnerObject(BaseModel):
        yo: int

    class State(BaseModel):
        model_config = ConfigDict(arbitrary_types_allowed=True)

        query: str
        inner: InnerObject
        answer: Optional[str] = None
        docs: Annotated[list[str], sorted_add]
        client: Annotated[httpx.Client, Context(make_httpx_client)]

    class StateUpdate(BaseModel):
        query: Optional[str] = None
        answer: Optional[str] = None
        docs: Optional[list[str]] = None

    class Input(BaseModel):
        query: str
        inner: InnerObject

    class Output(BaseModel):
        answer: str
        docs: list[str]

    def rewrite_query(data: State) -> State:
        return {"query": f"query: {data.query}"}

    def analyzer_one(data: State) -> State:
        return StateUpdate(query=f"analyzed: {data.query}")

    def retriever_one(data: State) -> State:
        return {"docs": ["doc1", "doc2"]}

    def retriever_two(data: State) -> State:
        time.sleep(0.1)
        return {"docs": ["doc3", "doc4"]}

    def qa(data: State) -> State:
        return {"answer": ",".join(data.docs)}

    def decider(data: State) -> str:
        assert isinstance(data, State)
        return "retriever_two"

    workflow = StateGraph(State, input=Input, output=Output)

    workflow.add_node("rewrite_query", rewrite_query)
    workflow.add_node("analyzer_one", analyzer_one)
    workflow.add_node("retriever_one", retriever_one)
    workflow.add_node("retriever_two", retriever_two)
    workflow.add_node("qa", qa)

    workflow.set_entry_point("rewrite_query")
    workflow.add_edge("rewrite_query", "analyzer_one")
    workflow.add_edge("analyzer_one", "retriever_one")
    workflow.add_conditional_edges(
        "rewrite_query", decider, {"retriever_two": "retriever_two"}
    )
    workflow.add_edge(["retriever_one", "retriever_two"], "qa")
    workflow.set_finish_point("qa")

    app = workflow.compile()

    if SHOULD_CHECK_SNAPSHOTS:
        assert app.get_graph().draw_mermaid(with_styles=False) == snapshot
        assert app.get_input_schema().model_json_schema() == snapshot
        assert app.get_output_schema().model_json_schema() == snapshot

    with pytest.raises(ValidationError), assert_ctx_once():
        app.invoke({"query": {}})

    with assert_ctx_once():
        assert app.invoke({"query": "what is weather in sf", "inner": {"yo": 1}}) == {
            "docs": ["doc1", "doc2", "doc3", "doc4"],
            "answer": "doc1,doc2,doc3,doc4",
        }

    with assert_ctx_once():
        assert [
            *app.stream({"query": "what is weather in sf", "inner": {"yo": 1}})
        ] == [
            {"rewrite_query": {"query": "query: what is weather in sf"}},
            {"analyzer_one": {"query": "analyzed: query: what is weather in sf"}},
            {"retriever_two": {"docs": ["doc3", "doc4"]}},
            {"retriever_one": {"docs": ["doc1", "doc2"]}},
            {"qa": {"answer": "doc1,doc2,doc3,doc4"}},
        ]

    app_w_interrupt = workflow.compile(
        checkpointer=checkpointer,
        interrupt_after=["retriever_one"],
    )
    config = {"configurable": {"thread_id": "1"}}

    with assert_ctx_once():
        assert [
            c
            for c in app_w_interrupt.stream(
                {"query": "what is weather in sf", "inner": {"yo": 1}}, config
            )
        ] == [
            {"rewrite_query": {"query": "query: what is weather in sf"}},
            {"analyzer_one": {"query": "analyzed: query: what is weather in sf"}},
            {"retriever_two": {"docs": ["doc3", "doc4"]}},
            {"retriever_one": {"docs": ["doc1", "doc2"]}},
            {"__interrupt__": ()},
        ]

    with assert_ctx_once():
        assert [c for c in app_w_interrupt.stream(None, config)] == [
            {"qa": {"answer": "doc1,doc2,doc3,doc4"}},
        ]

    with assert_ctx_once():
        assert app_w_interrupt.update_state(
            config, {"docs": ["doc5"]}, as_node="rewrite_query"
        ) == {
            "configurable": {
                "thread_id": "1",
                "checkpoint_id": AnyStr(),
                "checkpoint_ns": "",
            }
        }


@pytest.mark.parametrize("checkpointer_name", ALL_CHECKPOINTERS_SYNC)
def test_in_one_fan_out_state_graph_waiting_edge_plus_regular(
    request: pytest.FixtureRequest, checkpointer_name: str
) -> None:
    checkpointer: BaseCheckpointSaver = request.getfixturevalue(
        f"checkpointer_{checkpointer_name}"
    )

    def sorted_add(
        x: list[str], y: Union[list[str], list[tuple[str, str]]]
    ) -> list[str]:
        if isinstance(y[0], tuple):
            for rem, _ in y:
                x.remove(rem)
            y = [t[1] for t in y]
        return sorted(operator.add(x, y))

    class State(TypedDict, total=False):
        query: str
        answer: str
        docs: Annotated[list[str], sorted_add]

    def rewrite_query(data: State) -> State:
        return {"query": f"query: {data['query']}"}

    def analyzer_one(data: State) -> State:
        time.sleep(0.1)
        return {"query": f"analyzed: {data['query']}"}

    def retriever_one(data: State) -> State:
        return {"docs": ["doc1", "doc2"]}

    def retriever_two(data: State) -> State:
        time.sleep(0.2)
        return {"docs": ["doc3", "doc4"]}

    def qa(data: State) -> State:
        return {"answer": ",".join(data["docs"])}

    workflow = StateGraph(State)

    workflow.add_node("rewrite_query", rewrite_query)
    workflow.add_node("analyzer_one", analyzer_one)
    workflow.add_node("retriever_one", retriever_one)
    workflow.add_node("retriever_two", retriever_two)
    workflow.add_node("qa", qa)

    workflow.set_entry_point("rewrite_query")
    workflow.add_edge("rewrite_query", "analyzer_one")
    workflow.add_edge("analyzer_one", "retriever_one")
    workflow.add_edge("rewrite_query", "retriever_two")
    workflow.add_edge(["retriever_one", "retriever_two"], "qa")
    workflow.set_finish_point("qa")

    # silly edge, to make sure having been triggered before doesn't break
    # semantics of named barrier (== waiting edges)
    workflow.add_edge("rewrite_query", "qa")

    app = workflow.compile()

    assert app.invoke({"query": "what is weather in sf"}) == {
        "query": "analyzed: query: what is weather in sf",
        "docs": ["doc1", "doc2", "doc3", "doc4"],
        "answer": "doc1,doc2,doc3,doc4",
    }

    assert [*app.stream({"query": "what is weather in sf"})] == [
        {"rewrite_query": {"query": "query: what is weather in sf"}},
        {"qa": {"answer": ""}},
        {"analyzer_one": {"query": "analyzed: query: what is weather in sf"}},
        {"retriever_two": {"docs": ["doc3", "doc4"]}},
        {"retriever_one": {"docs": ["doc1", "doc2"]}},
        {"qa": {"answer": "doc1,doc2,doc3,doc4"}},
    ]

    app_w_interrupt = workflow.compile(
        checkpointer=checkpointer,
        interrupt_after=["retriever_one"],
    )
    config = {"configurable": {"thread_id": "1"}}

    assert [
        c for c in app_w_interrupt.stream({"query": "what is weather in sf"}, config)
    ] == [
        {"rewrite_query": {"query": "query: what is weather in sf"}},
        {"qa": {"answer": ""}},
        {"analyzer_one": {"query": "analyzed: query: what is weather in sf"}},
        {"retriever_two": {"docs": ["doc3", "doc4"]}},
        {"retriever_one": {"docs": ["doc1", "doc2"]}},
        {"__interrupt__": ()},
    ]

    assert [c for c in app_w_interrupt.stream(None, config)] == [
        {"qa": {"answer": "doc1,doc2,doc3,doc4"}},
    ]


def test_in_one_fan_out_state_graph_waiting_edge_multiple() -> None:
    def sorted_add(
        x: list[str], y: Union[list[str], list[tuple[str, str]]]
    ) -> list[str]:
        if isinstance(y[0], tuple):
            for rem, _ in y:
                x.remove(rem)
            y = [t[1] for t in y]
        return sorted(operator.add(x, y))

    class State(TypedDict, total=False):
        query: str
        answer: str
        docs: Annotated[list[str], sorted_add]

    def rewrite_query(data: State) -> State:
        return {"query": f"query: {data['query']}"}

    def analyzer_one(data: State) -> State:
        return {"query": f"analyzed: {data['query']}"}

    def retriever_one(data: State) -> State:
        return {"docs": ["doc1", "doc2"]}

    def retriever_two(data: State) -> State:
        time.sleep(0.1)
        return {"docs": ["doc3", "doc4"]}

    def qa(data: State) -> State:
        return {"answer": ",".join(data["docs"])}

    def decider(data: State) -> None:
        return None

    def decider_cond(data: State) -> str:
        if data["query"].count("analyzed") > 1:
            return "qa"
        else:
            return "rewrite_query"

    workflow = StateGraph(State)

    workflow.add_node("rewrite_query", rewrite_query)
    workflow.add_node("analyzer_one", analyzer_one)
    workflow.add_node("retriever_one", retriever_one)
    workflow.add_node("retriever_two", retriever_two)
    workflow.add_node("decider", decider)
    workflow.add_node("qa", qa)

    workflow.set_entry_point("rewrite_query")
    workflow.add_edge("rewrite_query", "analyzer_one")
    workflow.add_edge("analyzer_one", "retriever_one")
    workflow.add_edge("rewrite_query", "retriever_two")
    workflow.add_edge(["retriever_one", "retriever_two"], "decider")
    workflow.add_conditional_edges("decider", decider_cond)
    workflow.set_finish_point("qa")

    app = workflow.compile()

    assert app.invoke({"query": "what is weather in sf"}) == {
        "query": "analyzed: query: analyzed: query: what is weather in sf",
        "answer": "doc1,doc1,doc2,doc2,doc3,doc3,doc4,doc4",
        "docs": ["doc1", "doc1", "doc2", "doc2", "doc3", "doc3", "doc4", "doc4"],
    }

    assert [*app.stream({"query": "what is weather in sf"})] == [
        {"rewrite_query": {"query": "query: what is weather in sf"}},
        {"analyzer_one": {"query": "analyzed: query: what is weather in sf"}},
        {"retriever_two": {"docs": ["doc3", "doc4"]}},
        {"retriever_one": {"docs": ["doc1", "doc2"]}},
        {"decider": None},
        {"rewrite_query": {"query": "query: analyzed: query: what is weather in sf"}},
        {
            "analyzer_one": {
                "query": "analyzed: query: analyzed: query: what is weather in sf"
            }
        },
        {"retriever_two": {"docs": ["doc3", "doc4"]}},
        {"retriever_one": {"docs": ["doc1", "doc2"]}},
        {"decider": None},
        {"qa": {"answer": "doc1,doc1,doc2,doc2,doc3,doc3,doc4,doc4"}},
    ]


def test_callable_in_conditional_edges_with_no_path_map() -> None:
    class State(TypedDict, total=False):
        query: str

    def rewrite(data: State) -> State:
        return {"query": f"query: {data['query']}"}

    def analyze(data: State) -> State:
        return {"query": f"analyzed: {data['query']}"}

    class ChooseAnalyzer:
        def __call__(self, data: State) -> str:
            return "analyzer"

    workflow = StateGraph(State)
    workflow.add_node("rewriter", rewrite)
    workflow.add_node("analyzer", analyze)
    workflow.add_conditional_edges("rewriter", ChooseAnalyzer())
    workflow.set_entry_point("rewriter")
    app = workflow.compile()

    assert app.invoke({"query": "what is weather in sf"}) == {
        "query": "analyzed: query: what is weather in sf",
    }


def test_function_in_conditional_edges_with_no_path_map() -> None:
    class State(TypedDict, total=False):
        query: str

    def rewrite(data: State) -> State:
        return {"query": f"query: {data['query']}"}

    def analyze(data: State) -> State:
        return {"query": f"analyzed: {data['query']}"}

    def choose_analyzer(data: State) -> str:
        return "analyzer"

    workflow = StateGraph(State)
    workflow.add_node("rewriter", rewrite)
    workflow.add_node("analyzer", analyze)
    workflow.add_conditional_edges("rewriter", choose_analyzer)
    workflow.set_entry_point("rewriter")
    app = workflow.compile()

    assert app.invoke({"query": "what is weather in sf"}) == {
        "query": "analyzed: query: what is weather in sf",
    }


def test_in_one_fan_out_state_graph_waiting_edge_multiple_cond_edge() -> None:
    def sorted_add(
        x: list[str], y: Union[list[str], list[tuple[str, str]]]
    ) -> list[str]:
        if isinstance(y[0], tuple):
            for rem, _ in y:
                x.remove(rem)
            y = [t[1] for t in y]
        return sorted(operator.add(x, y))

    class State(TypedDict, total=False):
        query: str
        answer: str
        docs: Annotated[list[str], sorted_add]

    def rewrite_query(data: State) -> State:
        return {"query": f"query: {data['query']}"}

    def retriever_picker(data: State) -> list[str]:
        return ["analyzer_one", "retriever_two"]

    def analyzer_one(data: State) -> State:
        return {"query": f"analyzed: {data['query']}"}

    def retriever_one(data: State) -> State:
        return {"docs": ["doc1", "doc2"]}

    def retriever_two(data: State) -> State:
        time.sleep(0.1)
        return {"docs": ["doc3", "doc4"]}

    def qa(data: State) -> State:
        return {"answer": ",".join(data["docs"])}

    def decider(data: State) -> None:
        return None

    def decider_cond(data: State) -> str:
        if data["query"].count("analyzed") > 1:
            return "qa"
        else:
            return "rewrite_query"

    workflow = StateGraph(State)

    workflow.add_node("rewrite_query", rewrite_query)
    workflow.add_node("analyzer_one", analyzer_one)
    workflow.add_node("retriever_one", retriever_one)
    workflow.add_node("retriever_two", retriever_two)
    workflow.add_node("decider", decider)
    workflow.add_node("qa", qa)

    workflow.set_entry_point("rewrite_query")
    workflow.add_conditional_edges("rewrite_query", retriever_picker)
    workflow.add_edge("analyzer_one", "retriever_one")
    workflow.add_edge(["retriever_one", "retriever_two"], "decider")
    workflow.add_conditional_edges("decider", decider_cond)
    workflow.set_finish_point("qa")

    app = workflow.compile()

    assert app.invoke({"query": "what is weather in sf"}) == {
        "query": "analyzed: query: analyzed: query: what is weather in sf",
        "answer": "doc1,doc1,doc2,doc2,doc3,doc3,doc4,doc4",
        "docs": ["doc1", "doc1", "doc2", "doc2", "doc3", "doc3", "doc4", "doc4"],
    }

    assert [*app.stream({"query": "what is weather in sf"})] == [
        {"rewrite_query": {"query": "query: what is weather in sf"}},
        {"analyzer_one": {"query": "analyzed: query: what is weather in sf"}},
        {"retriever_two": {"docs": ["doc3", "doc4"]}},
        {"retriever_one": {"docs": ["doc1", "doc2"]}},
        {"decider": None},
        {"rewrite_query": {"query": "query: analyzed: query: what is weather in sf"}},
        {
            "analyzer_one": {
                "query": "analyzed: query: analyzed: query: what is weather in sf"
            }
        },
        {"retriever_two": {"docs": ["doc3", "doc4"]}},
        {"retriever_one": {"docs": ["doc1", "doc2"]}},
        {"decider": None},
        {"qa": {"answer": "doc1,doc1,doc2,doc2,doc3,doc3,doc4,doc4"}},
    ]


def test_simple_multi_edge(snapshot: SnapshotAssertion) -> None:
    class State(TypedDict):
        my_key: Annotated[str, operator.add]

    def up(state: State):
        pass

    def side(state: State):
        pass

    def other(state: State):
        return {"my_key": "_more"}

    def down(state: State):
        pass

    graph = StateGraph(State)

    graph.add_node("up", up)
    graph.add_node("side", side)
    graph.add_node("other", other)
    graph.add_node("down", down)

    graph.set_entry_point("up")
    graph.add_edge("up", "side")
    graph.add_edge("up", "other")
    graph.add_edge(["up", "side"], "down")
    graph.set_finish_point("down")

    app = graph.compile()

    assert app.get_graph().draw_mermaid(with_styles=False) == snapshot
    assert app.invoke({"my_key": "my_value"}) == {"my_key": "my_value_more"}
    assert [*app.stream({"my_key": "my_value"})] in (
        [
            {"up": None},
            {"side": None},
            {"other": {"my_key": "_more"}},
            {"down": None},
        ],
        [
            {"up": None},
            {"other": {"my_key": "_more"}},
            {"side": None},
            {"down": None},
        ],
    )


def test_nested_graph_xray(snapshot: SnapshotAssertion) -> None:
    class State(TypedDict):
        my_key: Annotated[str, operator.add]
        market: str

    def logic(state: State):
        pass

    tool_two_graph = StateGraph(State)
    tool_two_graph.add_node("tool_two_slow", logic)
    tool_two_graph.add_node("tool_two_fast", logic)
    tool_two_graph.set_conditional_entry_point(
        lambda s: "tool_two_slow" if s["market"] == "DE" else "tool_two_fast",
        then=END,
    )
    tool_two = tool_two_graph.compile()

    graph = StateGraph(State)
    graph.add_node("tool_one", logic)
    graph.add_node("tool_two", tool_two)
    graph.add_node("tool_three", logic)
    graph.set_conditional_entry_point(lambda s: "tool_one", then=END)
    app = graph.compile()

    assert app.get_graph(xray=True).to_json() == snapshot
    assert app.get_graph(xray=True).draw_mermaid() == snapshot


def test_nested_graph(snapshot: SnapshotAssertion) -> None:
    def never_called_fn(state: Any):
        assert 0, "This function should never be called"

    never_called = RunnableLambda(never_called_fn)

    class InnerState(TypedDict):
        my_key: str
        my_other_key: str

    def up(state: InnerState):
        return {"my_key": state["my_key"] + " there", "my_other_key": state["my_key"]}

    inner = StateGraph(InnerState)
    inner.add_node("up", up)
    inner.set_entry_point("up")
    inner.set_finish_point("up")

    class State(TypedDict):
        my_key: str
        never_called: Any

    def side(state: State):
        return {"my_key": state["my_key"] + " and back again"}

    graph = StateGraph(State)
    graph.add_node("inner", inner.compile())
    graph.add_node("side", side)
    graph.set_entry_point("inner")
    graph.add_edge("inner", "side")
    graph.set_finish_point("side")

    app = graph.compile()

    assert app.get_graph().draw_mermaid(with_styles=False) == snapshot
    assert app.get_graph(xray=True).draw_mermaid() == snapshot
    assert app.invoke(
        {"my_key": "my value", "never_called": never_called}, debug=True
    ) == {
        "my_key": "my value there and back again",
        "never_called": never_called,
    }
    assert [*app.stream({"my_key": "my value", "never_called": never_called})] == [
        {"inner": {"my_key": "my value there"}},
        {"side": {"my_key": "my value there and back again"}},
    ]
    assert [
        *app.stream(
            {"my_key": "my value", "never_called": never_called}, stream_mode="values"
        )
    ] == [
        {
            "my_key": "my value",
            "never_called": never_called,
        },
        {
            "my_key": "my value there",
            "never_called": never_called,
        },
        {
            "my_key": "my value there and back again",
            "never_called": never_called,
        },
    ]

    chain = app | RunnablePassthrough()

    assert chain.invoke({"my_key": "my value", "never_called": never_called}) == {
        "my_key": "my value there and back again",
        "never_called": never_called,
    }
    assert [*chain.stream({"my_key": "my value", "never_called": never_called})] == [
        {"inner": {"my_key": "my value there"}},
        {"side": {"my_key": "my value there and back again"}},
    ]


@pytest.mark.parametrize("checkpointer_name", ALL_CHECKPOINTERS_SYNC)
def test_subgraph_checkpoint_true(
    request: pytest.FixtureRequest, checkpointer_name: str
) -> None:
    checkpointer = request.getfixturevalue("checkpointer_" + checkpointer_name)

    class InnerState(TypedDict):
        my_key: Annotated[str, operator.add]
        my_other_key: str

    def inner_1(state: InnerState):
        return {"my_key": " got here", "my_other_key": state["my_key"]}

    def inner_2(state: InnerState):
        return {"my_key": " and there"}

    inner = StateGraph(InnerState)
    inner.add_node("inner_1", inner_1)
    inner.add_node("inner_2", inner_2)
    inner.add_edge("inner_1", "inner_2")
    inner.set_entry_point("inner_1")
    inner.set_finish_point("inner_2")

    class State(TypedDict):
        my_key: str

    graph = StateGraph(State)
    graph.add_node("inner", inner.compile(checkpointer=True))
    graph.add_edge(START, "inner")
    graph.add_conditional_edges(
        "inner", lambda s: "inner" if s["my_key"].count("there") < 2 else END
    )
    app = graph.compile(checkpointer=checkpointer)

    config = {"configurable": {"thread_id": "2"}}
    assert [c for c in app.stream({"my_key": ""}, config, subgraphs=True)] == [
        (("inner",), {"inner_1": {"my_key": " got here", "my_other_key": ""}}),
        (("inner",), {"inner_2": {"my_key": " and there"}}),
        ((), {"inner": {"my_key": " got here and there"}}),
        (
            ("inner",),
            {
                "inner_1": {
                    "my_key": " got here",
                    "my_other_key": " got here and there got here and there",
                }
            },
        ),
        (("inner",), {"inner_2": {"my_key": " and there"}}),
        (
            (),
            {
                "inner": {
                    "my_key": " got here and there got here and there got here and there"
                }
            },
        ),
    ]


@pytest.mark.parametrize("checkpointer_name", ALL_CHECKPOINTERS_SYNC)
def test_stream_subgraphs_during_execution(
    request: pytest.FixtureRequest, checkpointer_name: str
) -> None:
    checkpointer = request.getfixturevalue("checkpointer_" + checkpointer_name)

    class InnerState(TypedDict):
        my_key: Annotated[str, operator.add]
        my_other_key: str

    def inner_1(state: InnerState):
        return {"my_key": "got here", "my_other_key": state["my_key"]}

    def inner_2(state: InnerState):
        time.sleep(0.5)
        return {
            "my_key": " and there",
            "my_other_key": state["my_key"],
        }

    inner = StateGraph(InnerState)
    inner.add_node("inner_1", inner_1)
    inner.add_node("inner_2", inner_2)
    inner.add_edge("inner_1", "inner_2")
    inner.set_entry_point("inner_1")
    inner.set_finish_point("inner_2")

    class State(TypedDict):
        my_key: Annotated[str, operator.add]

    def outer_1(state: State):
        time.sleep(0.2)
        return {"my_key": " and parallel"}

    def outer_2(state: State):
        return {"my_key": " and back again"}

    graph = StateGraph(State)
    graph.add_node("inner", inner.compile())
    graph.add_node("outer_1", outer_1)
    graph.add_node("outer_2", outer_2)

    graph.add_edge(START, "inner")
    graph.add_edge(START, "outer_1")
    graph.add_edge(["inner", "outer_1"], "outer_2")
    graph.add_edge("outer_2", END)

    app = graph.compile(checkpointer=checkpointer)

    start = time.perf_counter()
    chunks: list[tuple[float, Any]] = []
    config = {"configurable": {"thread_id": "2"}}
    for c in app.stream({"my_key": ""}, config, subgraphs=True):
        chunks.append((round(time.perf_counter() - start, 1), c))
    for idx in range(len(chunks)):
        elapsed, c = chunks[idx]
        chunks[idx] = (round(elapsed - chunks[0][0], 1), c)

    assert chunks == [
        # arrives before "inner" finishes
        (
            FloatBetween(0.0, 0.1),
            (
                (AnyStr("inner:"),),
                {"inner_1": {"my_key": "got here", "my_other_key": ""}},
            ),
        ),
        (FloatBetween(0.2, 0.3), ((), {"outer_1": {"my_key": " and parallel"}})),
        (
            FloatBetween(0.5, 0.8),
            (
                (AnyStr("inner:"),),
                {"inner_2": {"my_key": " and there", "my_other_key": "got here"}},
            ),
        ),
        (FloatBetween(0.5, 0.8), ((), {"inner": {"my_key": "got here and there"}})),
        (FloatBetween(0.5, 0.8), ((), {"outer_2": {"my_key": " and back again"}})),
    ]


@pytest.mark.parametrize("checkpointer_name", ALL_CHECKPOINTERS_SYNC)
def test_stream_buffering_single_node(
    request: pytest.FixtureRequest, checkpointer_name: str
) -> None:
    checkpointer = request.getfixturevalue("checkpointer_" + checkpointer_name)

    class State(TypedDict):
        my_key: Annotated[str, operator.add]

    def node(state: State, writer: StreamWriter):
        writer("Before sleep")
        time.sleep(0.2)
        writer("After sleep")
        return {"my_key": "got here"}

    builder = StateGraph(State)
    builder.add_node("node", node)
    builder.add_edge(START, "node")
    builder.add_edge("node", END)
    graph = builder.compile(checkpointer=checkpointer)

    start = time.perf_counter()
    chunks: list[tuple[float, Any]] = []
    config = {"configurable": {"thread_id": "2"}}
    for c in graph.stream({"my_key": ""}, config, stream_mode="custom"):
        chunks.append((round(time.perf_counter() - start, 1), c))

    assert chunks == [
        (FloatBetween(0.0, 0.1), "Before sleep"),
        (FloatBetween(0.2, 0.3), "After sleep"),
    ]


@pytest.mark.parametrize("checkpointer_name", ALL_CHECKPOINTERS_SYNC)
def test_nested_graph_interrupts_parallel(
    request: pytest.FixtureRequest, checkpointer_name: str
) -> None:
    checkpointer = request.getfixturevalue("checkpointer_" + checkpointer_name)

    class InnerState(TypedDict):
        my_key: Annotated[str, operator.add]
        my_other_key: str

    def inner_1(state: InnerState):
        time.sleep(0.1)
        return {"my_key": "got here", "my_other_key": state["my_key"]}

    def inner_2(state: InnerState):
        return {
            "my_key": " and there",
            "my_other_key": state["my_key"],
        }

    inner = StateGraph(InnerState)
    inner.add_node("inner_1", inner_1)
    inner.add_node("inner_2", inner_2)
    inner.add_edge("inner_1", "inner_2")
    inner.set_entry_point("inner_1")
    inner.set_finish_point("inner_2")

    class State(TypedDict):
        my_key: Annotated[str, operator.add]

    def outer_1(state: State):
        return {"my_key": " and parallel"}

    def outer_2(state: State):
        return {"my_key": " and back again"}

    graph = StateGraph(State)
    graph.add_node("inner", inner.compile(interrupt_before=["inner_2"]))
    graph.add_node("outer_1", outer_1)
    graph.add_node("outer_2", outer_2)

    graph.add_edge(START, "inner")
    graph.add_edge(START, "outer_1")
    graph.add_edge(["inner", "outer_1"], "outer_2")
    graph.set_finish_point("outer_2")

    app = graph.compile(checkpointer=checkpointer)

    # test invoke w/ nested interrupt
    config = {"configurable": {"thread_id": "1"}}
    assert app.invoke({"my_key": ""}, config, debug=True) == {
        "my_key": " and parallel",
    }

    assert app.invoke(None, config, debug=True) == {
        "my_key": "got here and there and parallel and back again",
    }

    # below combo of assertions is asserting two things
    # - outer_1 finishes before inner interrupts (because we see its output in stream, which only happens after node finishes)
    # - the writes of outer are persisted in 1st call and used in 2nd call, ie outer isn't called again (because we dont see outer_1 output again in 2nd stream)
    # test stream updates w/ nested interrupt
    config = {"configurable": {"thread_id": "2"}}
    assert [*app.stream({"my_key": ""}, config, subgraphs=True)] == [
        # we got to parallel node first
        ((), {"outer_1": {"my_key": " and parallel"}}),
        ((AnyStr("inner:"),), {"inner_1": {"my_key": "got here", "my_other_key": ""}}),
        ((), {"__interrupt__": ()}),
    ]
    assert [*app.stream(None, config)] == [
        {"outer_1": {"my_key": " and parallel"}, "__metadata__": {"cached": True}},
        {"inner": {"my_key": "got here and there"}},
        {"outer_2": {"my_key": " and back again"}},
    ]

    # test stream values w/ nested interrupt
    config = {"configurable": {"thread_id": "3"}}
    assert [*app.stream({"my_key": ""}, config, stream_mode="values")] == [
        {"my_key": ""},
        {"my_key": " and parallel"},
    ]
    assert [*app.stream(None, config, stream_mode="values")] == [
        {"my_key": ""},
        {"my_key": "got here and there and parallel"},
        {"my_key": "got here and there and parallel and back again"},
    ]

    # test interrupts BEFORE the parallel node
    app = graph.compile(checkpointer=checkpointer, interrupt_before=["outer_1"])
    config = {"configurable": {"thread_id": "4"}}
    assert [*app.stream({"my_key": ""}, config, stream_mode="values")] == [
        {"my_key": ""}
    ]
    # while we're waiting for the node w/ interrupt inside to finish
    assert [*app.stream(None, config, stream_mode="values")] == [
        {"my_key": ""},
        {"my_key": " and parallel"},
    ]
    assert [*app.stream(None, config, stream_mode="values")] == [
        {"my_key": ""},
        {"my_key": "got here and there and parallel"},
        {"my_key": "got here and there and parallel and back again"},
    ]

    # test interrupts AFTER the parallel node
    app = graph.compile(checkpointer=checkpointer, interrupt_after=["outer_1"])
    config = {"configurable": {"thread_id": "5"}}
    assert [*app.stream({"my_key": ""}, config, stream_mode="values")] == [
        {"my_key": ""},
        {"my_key": " and parallel"},
    ]
    assert [*app.stream(None, config, stream_mode="values")] == [
        {"my_key": ""},
        {"my_key": "got here and there and parallel"},
    ]
    assert [*app.stream(None, config, stream_mode="values")] == [
        {"my_key": "got here and there and parallel"},
        {"my_key": "got here and there and parallel and back again"},
    ]


@pytest.mark.parametrize("checkpointer_name", ALL_CHECKPOINTERS_SYNC)
def test_doubly_nested_graph_interrupts(
    request: pytest.FixtureRequest, checkpointer_name: str
) -> None:
    checkpointer = request.getfixturevalue("checkpointer_" + checkpointer_name)

    class State(TypedDict):
        my_key: str

    class ChildState(TypedDict):
        my_key: str

    class GrandChildState(TypedDict):
        my_key: str

    def grandchild_1(state: ChildState):
        return {"my_key": state["my_key"] + " here"}

    def grandchild_2(state: ChildState):
        return {
            "my_key": state["my_key"] + " and there",
        }

    grandchild = StateGraph(GrandChildState)
    grandchild.add_node("grandchild_1", grandchild_1)
    grandchild.add_node("grandchild_2", grandchild_2)
    grandchild.add_edge("grandchild_1", "grandchild_2")
    grandchild.set_entry_point("grandchild_1")
    grandchild.set_finish_point("grandchild_2")

    child = StateGraph(ChildState)
    child.add_node(
        "child_1",
        grandchild.compile(interrupt_before=["grandchild_2"]),
    )
    child.set_entry_point("child_1")
    child.set_finish_point("child_1")

    def parent_1(state: State):
        return {"my_key": "hi " + state["my_key"]}

    def parent_2(state: State):
        return {"my_key": state["my_key"] + " and back again"}

    graph = StateGraph(State)
    graph.add_node("parent_1", parent_1)
    graph.add_node("child", child.compile())
    graph.add_node("parent_2", parent_2)
    graph.set_entry_point("parent_1")
    graph.add_edge("parent_1", "child")
    graph.add_edge("child", "parent_2")
    graph.set_finish_point("parent_2")

    app = graph.compile(checkpointer=checkpointer)

    # test invoke w/ nested interrupt
    config = {"configurable": {"thread_id": "1"}}
    assert app.invoke({"my_key": "my value"}, config, debug=True) == {
        "my_key": "hi my value",
    }

    assert app.invoke(None, config, debug=True) == {
        "my_key": "hi my value here and there and back again",
    }

    # test stream updates w/ nested interrupt
    nodes: list[str] = []
    config = {
        "configurable": {"thread_id": "2", CONFIG_KEY_NODE_FINISHED: nodes.append}
    }
    assert [*app.stream({"my_key": "my value"}, config)] == [
        {"parent_1": {"my_key": "hi my value"}},
        {"__interrupt__": ()},
    ]
    assert nodes == ["parent_1", "grandchild_1"]
    assert [*app.stream(None, config)] == [
        {"child": {"my_key": "hi my value here and there"}},
        {"parent_2": {"my_key": "hi my value here and there and back again"}},
    ]
    assert nodes == [
        "parent_1",
        "grandchild_1",
        "grandchild_2",
        "child_1",
        "child",
        "parent_2",
    ]

    # test stream values w/ nested interrupt
    config = {"configurable": {"thread_id": "3"}}
    assert [*app.stream({"my_key": "my value"}, config, stream_mode="values")] == [
        {"my_key": "my value"},
        {"my_key": "hi my value"},
    ]
    assert [*app.stream(None, config, stream_mode="values")] == [
        {"my_key": "hi my value"},
        {"my_key": "hi my value here and there"},
        {"my_key": "hi my value here and there and back again"},
    ]


def test_repeat_condition(snapshot: SnapshotAssertion) -> None:
    class AgentState(TypedDict):
        hello: str

    def router(state: AgentState) -> str:
        return "hmm"

    workflow = StateGraph(AgentState)
    workflow.add_node("Researcher", lambda x: x)
    workflow.add_node("Chart Generator", lambda x: x)
    workflow.add_node("Call Tool", lambda x: x)
    workflow.add_conditional_edges(
        "Researcher",
        router,
        {
            "redo": "Researcher",
            "continue": "Chart Generator",
            "call_tool": "Call Tool",
            "end": END,
        },
    )
    workflow.add_conditional_edges(
        "Chart Generator",
        router,
        {"continue": "Researcher", "call_tool": "Call Tool", "end": END},
    )
    workflow.add_conditional_edges(
        "Call Tool",
        # Each agent node updates the 'sender' field
        # the tool calling node does not, meaning
        # this edge will route back to the original agent
        # who invoked the tool
        lambda x: x["sender"],
        {
            "Researcher": "Researcher",
            "Chart Generator": "Chart Generator",
        },
    )
    workflow.set_entry_point("Researcher")

    app = workflow.compile()
    assert app.get_graph().draw_mermaid(with_styles=False) == snapshot


def test_checkpoint_metadata() -> None:
    """This test verifies that a run's configurable fields are merged with the
    previous checkpoint config for each step in the run.
    """
    # set up test
    from langchain_core.language_models.fake_chat_models import (
        FakeMessagesListChatModel,
    )
    from langchain_core.messages import AIMessage, AnyMessage
    from langchain_core.prompts import ChatPromptTemplate
    from langchain_core.tools import tool

    # graph state
    class BaseState(TypedDict):
        messages: Annotated[list[AnyMessage], add_messages]

    # initialize graph nodes
    @tool()
    def search_api(query: str) -> str:
        """Searches the API for the query."""
        return f"result for {query}"

    tools = [search_api]

    prompt = ChatPromptTemplate.from_messages(
        [
            ("system", "You are a nice assistant."),
            ("placeholder", "{messages}"),
        ]
    )

    model = FakeMessagesListChatModel(
        responses=[
            AIMessage(
                content="",
                tool_calls=[
                    {
                        "id": "tool_call123",
                        "name": "search_api",
                        "args": {"query": "query"},
                    },
                ],
            ),
            AIMessage(content="answer"),
        ]
    )

    @traceable(run_type="llm")
    def agent(state: BaseState) -> BaseState:
        formatted = prompt.invoke(state)
        response = model.invoke(formatted)
        return {"messages": response, "usage_metadata": {"total_tokens": 123}}

    def should_continue(data: BaseState) -> str:
        # Logic to decide whether to continue in the loop or exit
        if not data["messages"][-1].tool_calls:
            return "exit"
        else:
            return "continue"

    # define graphs w/ and w/o interrupt
    workflow = StateGraph(BaseState)
    workflow.add_node("agent", agent)
    workflow.add_node("tools", ToolNode(tools))
    workflow.set_entry_point("agent")
    workflow.add_conditional_edges(
        "agent", should_continue, {"continue": "tools", "exit": END}
    )
    workflow.add_edge("tools", "agent")

    # graph w/o interrupt
    checkpointer_1 = MemorySaverAssertCheckpointMetadata()
    app = workflow.compile(checkpointer=checkpointer_1)

    # graph w/ interrupt
    checkpointer_2 = MemorySaverAssertCheckpointMetadata()
    app_w_interrupt = workflow.compile(
        checkpointer=checkpointer_2, interrupt_before=["tools"]
    )

    # assertions

    # invoke graph w/o interrupt
    assert app.invoke(
        {"messages": ["what is weather in sf"]},
        {
            "configurable": {
                "thread_id": "1",
                "test_config_1": "foo",
                "test_config_2": "bar",
            },
        },
    ) == {
        "messages": [
            _AnyIdHumanMessage(content="what is weather in sf"),
            _AnyIdAIMessage(
                content="",
                tool_calls=[
                    {
                        "name": "search_api",
                        "args": {"query": "query"},
                        "id": "tool_call123",
                        "type": "tool_call",
                    }
                ],
            ),
            _AnyIdToolMessage(
                content="result for query",
                name="search_api",
                tool_call_id="tool_call123",
            ),
            _AnyIdAIMessage(content="answer"),
        ]
    }

    config = {"configurable": {"thread_id": "1"}}

    # assert that checkpoint metadata contains the run's configurable fields
    chkpnt_metadata_1 = checkpointer_1.get_tuple(config).metadata
    assert chkpnt_metadata_1["thread_id"] == "1"
    assert chkpnt_metadata_1["test_config_1"] == "foo"
    assert chkpnt_metadata_1["test_config_2"] == "bar"

    # Verify that all checkpoint metadata have the expected keys. This check
    # is needed because a run may have an arbitrary number of steps depending
    # on how the graph is constructed.
    chkpnt_tuples_1 = checkpointer_1.list(config)
    for chkpnt_tuple in chkpnt_tuples_1:
        assert chkpnt_tuple.metadata["thread_id"] == "1"
        assert chkpnt_tuple.metadata["test_config_1"] == "foo"
        assert chkpnt_tuple.metadata["test_config_2"] == "bar"

    # invoke graph, but interrupt before tool call
    app_w_interrupt.invoke(
        {"messages": ["what is weather in sf"]},
        {
            "configurable": {
                "thread_id": "2",
                "test_config_3": "foo",
                "test_config_4": "bar",
            },
        },
    )

    config = {"configurable": {"thread_id": "2"}}

    # assert that checkpoint metadata contains the run's configurable fields
    chkpnt_metadata_2 = checkpointer_2.get_tuple(config).metadata
    assert chkpnt_metadata_2["thread_id"] == "2"
    assert chkpnt_metadata_2["test_config_3"] == "foo"
    assert chkpnt_metadata_2["test_config_4"] == "bar"

    # resume graph execution
    app_w_interrupt.invoke(
        input=None,
        config={
            "configurable": {
                "thread_id": "2",
                "test_config_3": "foo",
                "test_config_4": "bar",
            }
        },
    )

    # assert that checkpoint metadata contains the run's configurable fields
    chkpnt_metadata_3 = checkpointer_2.get_tuple(config).metadata
    assert chkpnt_metadata_3["thread_id"] == "2"
    assert chkpnt_metadata_3["test_config_3"] == "foo"
    assert chkpnt_metadata_3["test_config_4"] == "bar"

    # Verify that all checkpoint metadata have the expected keys. This check
    # is needed because a run may have an arbitrary number of steps depending
    # on how the graph is constructed.
    chkpnt_tuples_2 = checkpointer_2.list(config)
    for chkpnt_tuple in chkpnt_tuples_2:
        assert chkpnt_tuple.metadata["thread_id"] == "2"
        assert chkpnt_tuple.metadata["test_config_3"] == "foo"
        assert chkpnt_tuple.metadata["test_config_4"] == "bar"


@pytest.mark.parametrize("checkpointer_name", ALL_CHECKPOINTERS_SYNC)
def test_remove_message_via_state_update(
    request: pytest.FixtureRequest, checkpointer_name: str
) -> None:
    from langchain_core.messages import AIMessage, HumanMessage, RemoveMessage

    workflow = MessageGraph()
    workflow.add_node(
        "chatbot",
        lambda state: [
            AIMessage(
                content="Hello! How can I help you",
            )
        ],
    )

    workflow.set_entry_point("chatbot")
    workflow.add_edge("chatbot", END)

    checkpointer = request.getfixturevalue("checkpointer_" + checkpointer_name)
    app = workflow.compile(checkpointer=checkpointer)
    config = {"configurable": {"thread_id": "1"}}
    output = app.invoke([HumanMessage(content="Hi")], config=config)
    app.update_state(config, values=[RemoveMessage(id=output[-1].id)])

    updated_state = app.get_state(config)

    assert len(updated_state.values) == 1
    assert updated_state.values[-1].content == "Hi"


def test_remove_message_from_node():
    from langchain_core.messages import AIMessage, HumanMessage, RemoveMessage

    workflow = MessageGraph()
    workflow.add_node(
        "chatbot",
        lambda state: [
            AIMessage(
                content="Hello!",
            ),
            AIMessage(
                content="How can I help you?",
            ),
        ],
    )
    workflow.add_node("delete_messages", lambda state: [RemoveMessage(id=state[-2].id)])
    workflow.set_entry_point("chatbot")
    workflow.add_edge("chatbot", "delete_messages")
    workflow.add_edge("delete_messages", END)

    app = workflow.compile()
    output = app.invoke([HumanMessage(content="Hi")])
    assert len(output) == 2
    assert output[-1].content == "How can I help you?"


def test_xray_lance(snapshot: SnapshotAssertion):
    from langchain_core.messages import AnyMessage, HumanMessage
    from pydantic import BaseModel, Field

    class Analyst(BaseModel):
        affiliation: str = Field(
            description="Primary affiliation of the investment analyst.",
        )
        name: str = Field(
            description="Name of the investment analyst.",
            pattern=r"^[a-zA-Z0-9_-]{1,64}$",
        )
        role: str = Field(
            description="Role of the investment analyst in the context of the topic.",
        )
        description: str = Field(
            description="Description of the investment analyst focus, concerns, and motives.",
        )

        @property
        def persona(self) -> str:
            return f"Name: {self.name}\nRole: {self.role}\nAffiliation: {self.affiliation}\nDescription: {self.description}\n"

    class Perspectives(BaseModel):
        analysts: List[Analyst] = Field(
            description="Comprehensive list of investment analysts with their roles and affiliations.",
        )

    class Section(BaseModel):
        section_title: str = Field(..., title="Title of the section")
        context: str = Field(
            ..., title="Provide a clear summary of the focus area that you researched."
        )
        findings: str = Field(
            ...,
            title="Give a clear and detailed overview of your findings based upon the expert interview.",
        )
        thesis: str = Field(
            ...,
            title="Give a clear and specific investment thesis based upon these findings.",
        )

    class InterviewState(TypedDict):
        messages: Annotated[List[AnyMessage], add_messages]
        analyst: Analyst
        section: Section

    class ResearchGraphState(TypedDict):
        analysts: List[Analyst]
        topic: str
        max_analysts: int
        sections: List[Section]
        interviews: Annotated[list, operator.add]

    # Conditional edge
    def route_messages(state):
        return "ask_question"

    def generate_question(state):
        return ...

    def generate_answer(state):
        return ...

    # Add nodes and edges
    interview_builder = StateGraph(InterviewState)
    interview_builder.add_node("ask_question", generate_question)
    interview_builder.add_node("answer_question", generate_answer)

    # Flow
    interview_builder.add_edge(START, "ask_question")
    interview_builder.add_edge("ask_question", "answer_question")
    interview_builder.add_conditional_edges("answer_question", route_messages)

    # Set up memory
    memory = MemorySaver()

    # Interview
    interview_graph = interview_builder.compile(checkpointer=memory).with_config(
        run_name="Conduct Interviews"
    )

    # View
    assert interview_graph.get_graph().to_json() == snapshot

    def run_all_interviews(state: ResearchGraphState):
        """Edge to run the interview sub-graph using Send"""
        return [
            Send(
                "conduct_interview",
                {
                    "analyst": Analyst(),
                    "messages": [
                        HumanMessage(
                            content="So you said you were writing an article on ...?"
                        )
                    ],
                },
            )
            for s in state["analysts"]
        ]

    def generate_sections(state: ResearchGraphState):
        return ...

    def generate_analysts(state: ResearchGraphState):
        return ...

    builder = StateGraph(ResearchGraphState)
    builder.add_node("generate_analysts", generate_analysts)
    builder.add_node("conduct_interview", interview_builder.compile())
    builder.add_node("generate_sections", generate_sections)

    builder.add_edge(START, "generate_analysts")
    builder.add_conditional_edges(
        "generate_analysts", run_all_interviews, ["conduct_interview"]
    )
    builder.add_edge("conduct_interview", "generate_sections")
    builder.add_edge("generate_sections", END)

    graph = builder.compile()

    # View
    assert graph.get_graph().to_json() == snapshot
    assert graph.get_graph(xray=1).to_json() == snapshot


@pytest.mark.parametrize("checkpointer_name", ALL_CHECKPOINTERS_SYNC)
def test_channel_values(request: pytest.FixtureRequest, checkpointer_name: str) -> None:
    checkpointer = request.getfixturevalue(f"checkpointer_{checkpointer_name}")

    config = {"configurable": {"thread_id": "1"}}
    chain = Channel.subscribe_to("input") | Channel.write_to("output")
    app = Pregel(
        nodes={
            "one": chain,
        },
        channels={
            "ephemeral": EphemeralValue(Any),
            "input": LastValue(int),
            "output": LastValue(int),
        },
        input_channels=["input", "ephemeral"],
        output_channels="output",
        checkpointer=checkpointer,
    )
    app.invoke({"input": 1, "ephemeral": "meow"}, config)
    assert checkpointer.get(config)["channel_values"] == {"input": 1, "output": 1}


def test_xray_issue(snapshot: SnapshotAssertion) -> None:
    class State(TypedDict):
        messages: Annotated[list, add_messages]

    def node(name):
        def _node(state: State):
            return {"messages": [("human", f"entered {name} node")]}

        return _node

    parent = StateGraph(State)
    child = StateGraph(State)

    child.add_node("c_one", node("c_one"))
    child.add_node("c_two", node("c_two"))

    child.add_edge("__start__", "c_one")
    child.add_edge("c_two", "c_one")

    child.add_conditional_edges(
        "c_one", lambda x: str(randrange(0, 2)), {"0": "c_two", "1": "__end__"}
    )

    parent.add_node("p_one", node("p_one"))
    parent.add_node("p_two", child.compile())

    parent.add_edge("__start__", "p_one")
    parent.add_edge("p_two", "p_one")

    parent.add_conditional_edges(
        "p_one", lambda x: str(randrange(0, 2)), {"0": "p_two", "1": "__end__"}
    )

    app = parent.compile()

    assert app.get_graph(xray=True).draw_mermaid() == snapshot


def test_xray_bool(snapshot: SnapshotAssertion) -> None:
    class State(TypedDict):
        messages: Annotated[list, add_messages]

    def node(name):
        def _node(state: State):
            return {"messages": [("human", f"entered {name} node")]}

        return _node

    grand_parent = StateGraph(State)

    child = StateGraph(State)

    child.add_node("c_one", node("c_one"))
    child.add_node("c_two", node("c_two"))

    child.add_edge("__start__", "c_one")
    child.add_edge("c_two", "c_one")

    child.add_conditional_edges(
        "c_one", lambda x: str(randrange(0, 2)), {"0": "c_two", "1": "__end__"}
    )

    parent = StateGraph(State)
    parent.add_node("p_one", node("p_one"))
    parent.add_node("p_two", child.compile())
    parent.add_edge("__start__", "p_one")
    parent.add_edge("p_two", "p_one")
    parent.add_conditional_edges(
        "p_one", lambda x: str(randrange(0, 2)), {"0": "p_two", "1": "__end__"}
    )

    grand_parent.add_node("gp_one", node("gp_one"))
    grand_parent.add_node("gp_two", parent.compile())
    grand_parent.add_edge("__start__", "gp_one")
    grand_parent.add_edge("gp_two", "gp_one")
    grand_parent.add_conditional_edges(
        "gp_one", lambda x: str(randrange(0, 2)), {"0": "gp_two", "1": "__end__"}
    )

    app = grand_parent.compile()
    assert app.get_graph(xray=True).draw_mermaid() == snapshot


def test_multiple_sinks_subgraphs(snapshot: SnapshotAssertion) -> None:
    class State(TypedDict):
        messages: Annotated[list, add_messages]

    subgraph_builder = StateGraph(State)
    subgraph_builder.add_node("one", lambda x: x)
    subgraph_builder.add_node("two", lambda x: x)
    subgraph_builder.add_node("three", lambda x: x)
    subgraph_builder.add_edge("__start__", "one")
    subgraph_builder.add_conditional_edges("one", lambda x: "two", ["two", "three"])
    subgraph = subgraph_builder.compile()

    builder = StateGraph(State)
    builder.add_node("uno", lambda x: x)
    builder.add_node("dos", lambda x: x)
    builder.add_node("subgraph", subgraph)
    builder.add_edge("__start__", "uno")
    builder.add_conditional_edges("uno", lambda x: "dos", ["dos", "subgraph"])

    app = builder.compile()
    assert app.get_graph(xray=True).draw_mermaid() == snapshot


def test_subgraph_retries():
    class State(TypedDict):
        count: int

    class ChildState(State):
        some_list: Annotated[list, operator.add]

    called_times = 0

    class RandomError(ValueError):
        """This will be retried on."""

    def parent_node(state: State):
        return {"count": state["count"] + 1}

    def child_node_a(state: ChildState):
        nonlocal called_times
        # We want it to retry only on node_b
        # NOT re-compute the whole graph.
        assert not called_times
        called_times += 1
        return {"some_list": ["val"]}

    def child_node_b(state: ChildState):
        raise RandomError("First attempt fails")

    child = StateGraph(ChildState)
    child.add_node(child_node_a)
    child.add_node(child_node_b)
    child.add_edge("__start__", "child_node_a")
    child.add_edge("child_node_a", "child_node_b")

    parent = StateGraph(State)
    parent.add_node("parent_node", parent_node)
    parent.add_node(
        "child_graph",
        child.compile(),
        retry=RetryPolicy(
            max_attempts=3,
            retry_on=(RandomError,),
            backoff_factor=0.0001,
            initial_interval=0.0001,
        ),
    )
    parent.add_edge("parent_node", "child_graph")
    parent.set_entry_point("parent_node")

    checkpointer = MemorySaver()
    app = parent.compile(checkpointer=checkpointer)
    with pytest.raises(RandomError):
        app.invoke({"count": 0}, {"configurable": {"thread_id": "foo"}})


@pytest.mark.parametrize("checkpointer_name", ALL_CHECKPOINTERS_SYNC)
@pytest.mark.parametrize("store_name", ALL_STORES_SYNC)
def test_store_injected(
    request: pytest.FixtureRequest, checkpointer_name: str, store_name: str
) -> None:
    checkpointer = request.getfixturevalue(f"checkpointer_{checkpointer_name}")
    the_store = request.getfixturevalue(f"store_{store_name}")

    class State(TypedDict):
        count: Annotated[int, operator.add]

    doc_id = str(uuid.uuid4())
    doc = {"some-key": "this-is-a-val"}
    uid = uuid.uuid4().hex
    namespace = (f"foo-{uid}", "bar")
    thread_1 = str(uuid.uuid4())
    thread_2 = str(uuid.uuid4())

    class Node:
        def __init__(self, i: Optional[int] = None):
            self.i = i

        def __call__(self, inputs: State, config: RunnableConfig, store: BaseStore):
            assert isinstance(store, BaseStore)
            store.put(
                (
                    namespace
                    if self.i is not None
                    and config["configurable"]["thread_id"] in (thread_1, thread_2)
                    else (f"foo_{self.i}", "bar")
                ),
                doc_id,
                {
                    **doc,
                    "from_thread": config["configurable"]["thread_id"],
                    "some_val": inputs["count"],
                },
            )
            return {"count": 1}

    builder = StateGraph(State)
    builder.add_node("node", Node())
    builder.add_edge("__start__", "node")
    N = 500
    M = 1

    for i in range(N):
        builder.add_node(f"node_{i}", Node(i))
        builder.add_edge("__start__", f"node_{i}")

    graph = builder.compile(store=the_store, checkpointer=checkpointer)

    results = graph.batch(
        [{"count": 0}] * M,
        ([{"configurable": {"thread_id": str(uuid.uuid4())}}] * (M - 1))
        + [{"configurable": {"thread_id": thread_1}}],
    )
    result = results[-1]
    assert result == {"count": N + 1}
    returned_doc = the_store.get(namespace, doc_id).value
    assert returned_doc == {**doc, "from_thread": thread_1, "some_val": 0}
    assert len(the_store.search(namespace)) == 1
    # Check results after another turn of the same thread
    result = graph.invoke({"count": 0}, {"configurable": {"thread_id": thread_1}})
    assert result == {"count": (N + 1) * 2}
    returned_doc = the_store.get(namespace, doc_id).value
    assert returned_doc == {**doc, "from_thread": thread_1, "some_val": N + 1}
    assert len(the_store.search(namespace)) == 1

    result = graph.invoke({"count": 0}, {"configurable": {"thread_id": thread_2}})
    assert result == {"count": N + 1}
    returned_doc = the_store.get(namespace, doc_id).value
    assert returned_doc == {
        **doc,
        "from_thread": thread_2,
        "some_val": 0,
    }  # Overwrites the whole doc
    assert len(the_store.search(namespace)) == 1  # still overwriting the same one


def test_enum_node_names():
    class NodeName(str, enum.Enum):
        BAZ = "baz"

    class State(TypedDict):
        foo: str
        bar: str

    def baz(state: State):
        return {"bar": state["foo"] + "!"}

    graph = StateGraph(State)
    graph.add_node(NodeName.BAZ, baz)
    graph.add_edge(START, NodeName.BAZ)
    graph.add_edge(NodeName.BAZ, END)
    graph = graph.compile()

    assert graph.invoke({"foo": "hello"}) == {"foo": "hello", "bar": "hello!"}


def test_debug_retry():
    class State(TypedDict):
        messages: Annotated[list[str], operator.add]

    def node(name):
        def _node(state: State):
            return {"messages": [f"entered {name} node"]}

        return _node

    builder = StateGraph(State)
    builder.add_node("one", node("one"))
    builder.add_node("two", node("two"))
    builder.add_edge(START, "one")
    builder.add_edge("one", "two")
    builder.add_edge("two", END)

    saver = MemorySaver()

    graph = builder.compile(checkpointer=saver)

    config = {"configurable": {"thread_id": "1"}}
    graph.invoke({"messages": []}, config=config)

    # re-run step: 1
    target_config = next(
        c.parent_config for c in saver.list(config) if c.metadata["step"] == 1
    )
    update_config = graph.update_state(target_config, values=None)

    events = [*graph.stream(None, config=update_config, stream_mode="debug")]

    checkpoint_events = list(
        reversed([e["payload"] for e in events if e["type"] == "checkpoint"])
    )

    checkpoint_history = {
        c.config["configurable"]["checkpoint_id"]: c
        for c in graph.get_state_history(config)
    }

    def lax_normalize_config(config: Optional[dict]) -> Optional[dict]:
        if config is None:
            return None
        return config["configurable"]

    for stream in checkpoint_events:
        stream_conf = lax_normalize_config(stream["config"])
        stream_parent_conf = lax_normalize_config(stream["parent_config"])
        assert stream_conf != stream_parent_conf

        # ensure the streamed checkpoint == checkpoint from checkpointer.list()
        history = checkpoint_history[stream["config"]["configurable"]["checkpoint_id"]]
        history_conf = lax_normalize_config(history.config)
        assert stream_conf == history_conf

        history_parent_conf = lax_normalize_config(history.parent_config)
        assert stream_parent_conf == history_parent_conf


def test_debug_subgraphs():
    class State(TypedDict):
        messages: Annotated[list[str], operator.add]

    def node(name):
        def _node(state: State):
            return {"messages": [f"entered {name} node"]}

        return _node

    parent = StateGraph(State)
    child = StateGraph(State)

    child.add_node("c_one", node("c_one"))
    child.add_node("c_two", node("c_two"))
    child.add_edge(START, "c_one")
    child.add_edge("c_one", "c_two")
    child.add_edge("c_two", END)

    parent.add_node("p_one", node("p_one"))
    parent.add_node("p_two", child.compile())
    parent.add_edge(START, "p_one")
    parent.add_edge("p_one", "p_two")
    parent.add_edge("p_two", END)

    graph = parent.compile(checkpointer=MemorySaver())

    config = {"configurable": {"thread_id": "1"}}
    events = [
        *graph.stream(
            {"messages": []},
            config=config,
            stream_mode="debug",
        )
    ]

    checkpoint_events = list(
        reversed([e["payload"] for e in events if e["type"] == "checkpoint"])
    )
    checkpoint_history = list(graph.get_state_history(config))

    assert len(checkpoint_events) == len(checkpoint_history)

    def lax_normalize_config(config: Optional[dict]) -> Optional[dict]:
        if config is None:
            return None
        return config["configurable"]

    for stream, history in zip(checkpoint_events, checkpoint_history):
        assert stream["values"] == history.values
        assert stream["next"] == list(history.next)
        assert lax_normalize_config(stream["config"]) == lax_normalize_config(
            history.config
        )
        assert lax_normalize_config(stream["parent_config"]) == lax_normalize_config(
            history.parent_config
        )

        assert len(stream["tasks"]) == len(history.tasks)
        for stream_task, history_task in zip(stream["tasks"], history.tasks):
            assert stream_task["id"] == history_task.id
            assert stream_task["name"] == history_task.name
            assert stream_task["interrupts"] == history_task.interrupts
            assert stream_task.get("error") == history_task.error
            assert stream_task.get("state") == history_task.state


def test_debug_nested_subgraphs():
    from collections import defaultdict

    class State(TypedDict):
        messages: Annotated[list[str], operator.add]

    def node(name):
        def _node(state: State):
            return {"messages": [f"entered {name} node"]}

        return _node

    grand_parent = StateGraph(State)
    parent = StateGraph(State)
    child = StateGraph(State)

    child.add_node("c_one", node("c_one"))
    child.add_node("c_two", node("c_two"))
    child.add_edge(START, "c_one")
    child.add_edge("c_one", "c_two")
    child.add_edge("c_two", END)

    parent.add_node("p_one", node("p_one"))
    parent.add_node("p_two", child.compile())
    parent.add_edge(START, "p_one")
    parent.add_edge("p_one", "p_two")
    parent.add_edge("p_two", END)

    grand_parent.add_node("gp_one", node("gp_one"))
    grand_parent.add_node("gp_two", parent.compile())
    grand_parent.add_edge(START, "gp_one")
    grand_parent.add_edge("gp_one", "gp_two")
    grand_parent.add_edge("gp_two", END)

    graph = grand_parent.compile(checkpointer=MemorySaver())

    config = {"configurable": {"thread_id": "1"}}
    events = [
        *graph.stream(
            {"messages": []},
            config=config,
            stream_mode="debug",
            subgraphs=True,
        )
    ]

    stream_ns: dict[tuple, dict] = defaultdict(list)
    for ns, e in events:
        if e["type"] == "checkpoint":
            stream_ns[ns].append(e["payload"])

    assert list(stream_ns.keys()) == [
        (),
        (AnyStr("gp_two:"),),
        (AnyStr("gp_two:"), AnyStr("p_two:")),
    ]

    history_ns = {
        ns: list(
            graph.get_state_history(
                {"configurable": {"thread_id": "1", "checkpoint_ns": "|".join(ns)}}
            )
        )[::-1]
        for ns in stream_ns.keys()
    }

    def normalize_config(config: Optional[dict]) -> Optional[dict]:
        if config is None:
            return None

        clean_config = {}
        clean_config["thread_id"] = config["configurable"]["thread_id"]
        clean_config["checkpoint_id"] = config["configurable"]["checkpoint_id"]
        clean_config["checkpoint_ns"] = config["configurable"]["checkpoint_ns"]
        if "checkpoint_map" in config["configurable"]:
            clean_config["checkpoint_map"] = config["configurable"]["checkpoint_map"]

        return clean_config

    for checkpoint_events, checkpoint_history in zip(
        stream_ns.values(), history_ns.values()
    ):
        for stream, history in zip(checkpoint_events, checkpoint_history):
            assert stream["values"] == history.values
            assert stream["next"] == list(history.next)
            assert normalize_config(stream["config"]) == normalize_config(
                history.config
            )
            assert normalize_config(stream["parent_config"]) == normalize_config(
                history.parent_config
            )

            assert len(stream["tasks"]) == len(history.tasks)
            for stream_task, history_task in zip(stream["tasks"], history.tasks):
                assert stream_task["id"] == history_task.id
                assert stream_task["name"] == history_task.name
                assert stream_task["interrupts"] == history_task.interrupts
                assert stream_task.get("error") == history_task.error
                assert stream_task.get("state") == history_task.state


def test_add_sequence():
    class State(TypedDict):
        foo: Annotated[list[str], operator.add]
        bar: str

    def step1(state: State):
        return {"foo": ["step1"], "bar": "baz"}

    def step2(state: State):
        return {"foo": ["step2"]}

    # test raising if less than 1 steps
    with pytest.raises(ValueError):
        StateGraph(State).add_sequence([])

    # test raising if duplicate step names
    with pytest.raises(ValueError):
        StateGraph(State).add_sequence([step1, step1])

    with pytest.raises(ValueError):
        StateGraph(State).add_sequence([("foo", step1), ("foo", step1)])

    # test unnamed steps
    builder = StateGraph(State)
    builder.add_sequence([step1, step2])
    builder.add_edge(START, "step1")
    graph = builder.compile()
    result = graph.invoke({"foo": []})
    assert result == {"foo": ["step1", "step2"], "bar": "baz"}
    stream_chunks = list(graph.stream({"foo": []}))
    assert stream_chunks == [
        {"step1": {"foo": ["step1"], "bar": "baz"}},
        {"step2": {"foo": ["step2"]}},
    ]

    # test named steps
    builder_named_steps = StateGraph(State)
    builder_named_steps.add_sequence([("meow1", step1), ("meow2", step2)])
    builder_named_steps.add_edge(START, "meow1")
    graph_named_steps = builder_named_steps.compile()
    result = graph_named_steps.invoke({"foo": []})
    stream_chunks = list(graph_named_steps.stream({"foo": []}))
    assert result == {"foo": ["step1", "step2"], "bar": "baz"}
    assert stream_chunks == [
        {"meow1": {"foo": ["step1"], "bar": "baz"}},
        {"meow2": {"foo": ["step2"]}},
    ]

    builder_named_steps = StateGraph(State)
    builder_named_steps.add_sequence(
        [
            ("meow1", lambda state: {"foo": ["foo"]}),
            ("meow2", lambda state: {"bar": state["foo"][0] + "bar"}),
        ],
    )
    builder_named_steps.add_edge(START, "meow1")
    graph_named_steps = builder_named_steps.compile()
    result = graph_named_steps.invoke({"foo": []})
    stream_chunks = list(graph_named_steps.stream({"foo": []}))
    # filtered by output schema
    assert result == {"bar": "foobar", "foo": ["foo"]}
    assert stream_chunks == [
        {"meow1": {"foo": ["foo"]}},
        {"meow2": {"bar": "foobar"}},
    ]

    # test two sequences

    def a(state: State):
        return {"foo": ["a"]}

    def b(state: State):
        return {"foo": ["b"]}

    builder_two_sequences = StateGraph(State)
    builder_two_sequences.add_sequence([a])
    builder_two_sequences.add_sequence([b])
    builder_two_sequences.add_edge(START, "a")
    builder_two_sequences.add_edge("a", "b")
    graph_two_sequences = builder_two_sequences.compile()

    result = graph_two_sequences.invoke({"foo": []})
    assert result == {"foo": ["a", "b"]}

    stream_chunks = list(graph_two_sequences.stream({"foo": []}))
    assert stream_chunks == [
        {"a": {"foo": ["a"]}},
        {"b": {"foo": ["b"]}},
    ]

    # test mixed nodes and sequences

    def c(state: State):
        return {"foo": ["c"]}

    def d(state: State):
        return {"foo": ["d"]}

    def e(state: State):
        return {"foo": ["e"]}

    def foo(state: State):
        if state["foo"][0] == "a":
            return "d"
        else:
            return "c"

    builder_complex = StateGraph(State)
    builder_complex.add_sequence([a, b])
    builder_complex.add_conditional_edges("b", foo)
    builder_complex.add_node(c)
    builder_complex.add_sequence([d, e])
    builder_complex.add_edge(START, "a")
    graph_complex = builder_complex.compile()

    result = graph_complex.invoke({"foo": []})
    assert result == {"foo": ["a", "b", "d", "e"]}

    result = graph_complex.invoke({"foo": ["start"]})
    assert result == {"foo": ["start", "a", "b", "c"]}

    stream_chunks = list(graph_complex.stream({"foo": []}))
    assert stream_chunks == [
        {"a": {"foo": ["a"]}},
        {"b": {"foo": ["b"]}},
        {"d": {"foo": ["d"]}},
        {"e": {"foo": ["e"]}},
    ]


def test_runnable_passthrough_node_graph() -> None:
    class State(TypedDict):
        changeme: str

    async def dummy(state):
        return state

    agent = dummy | RunnablePassthrough.assign(prediction=RunnableLambda(lambda x: x))

    graph_builder = StateGraph(State)

    graph_builder.add_node("agent", agent)
    graph_builder.add_edge(START, "agent")

    graph = graph_builder.compile()

    assert graph.get_graph(xray=True).to_json() == graph.get_graph(xray=False).to_json()


@pytest.mark.parametrize("checkpointer_name", ALL_CHECKPOINTERS_SYNC)
def test_parent_command(request: pytest.FixtureRequest, checkpointer_name: str) -> None:
    from langchain_core.messages import BaseMessage
    from langchain_core.tools import tool

    @tool(return_direct=True)
    def get_user_name() -> Command:
        """Retrieve user name"""
        return Command(update={"user_name": "Meow"}, graph=Command.PARENT)

    subgraph_builder = StateGraph(MessagesState)
    subgraph_builder.add_node("tool", get_user_name)
    subgraph_builder.add_edge(START, "tool")
    subgraph = subgraph_builder.compile()

    class CustomParentState(TypedDict):
        messages: Annotated[list[BaseMessage], add_messages]
        # this key is not available to the child graph
        user_name: str

    builder = StateGraph(CustomParentState)
    builder.add_node("alice", subgraph)
    builder.add_edge(START, "alice")
    checkpointer = request.getfixturevalue(f"checkpointer_{checkpointer_name}")
    graph = builder.compile(checkpointer=checkpointer)

    config = {"configurable": {"thread_id": "1"}}

    assert graph.invoke({"messages": [("user", "get user name")]}, config) == {
        "messages": [
            _AnyIdHumanMessage(
                content="get user name", additional_kwargs={}, response_metadata={}
            ),
        ],
        "user_name": "Meow",
    }
    assert graph.get_state(config) == StateSnapshot(
        values={
            "messages": [
                _AnyIdHumanMessage(
                    content="get user name", additional_kwargs={}, response_metadata={}
                ),
            ],
            "user_name": "Meow",
        },
        next=(),
        config={
            "configurable": {
                "thread_id": "1",
                "checkpoint_ns": "",
                "checkpoint_id": AnyStr(),
            }
        },
        metadata={
            "source": "loop",
            "writes": {
                "alice": {
                    "user_name": "Meow",
                }
            },
            "thread_id": "1",
            "step": 1,
            "parents": {},
        },
        created_at=AnyStr(),
        parent_config=(
            None
            if "shallow" in checkpointer_name
            else {
                "configurable": {
                    "thread_id": "1",
                    "checkpoint_ns": "",
                    "checkpoint_id": AnyStr(),
                }
            }
        ),
        tasks=(),
    )


@pytest.mark.parametrize("checkpointer_name", ALL_CHECKPOINTERS_SYNC)
def test_interrupt_subgraph(request: pytest.FixtureRequest, checkpointer_name: str):
    checkpointer = request.getfixturevalue(f"checkpointer_{checkpointer_name}")

    class State(TypedDict):
        baz: str

    def foo(state):
        return {"baz": "foo"}

    def bar(state):
        value = interrupt("Please provide baz value:")
        return {"baz": value}

    child_builder = StateGraph(State)
    child_builder.add_node(bar)
    child_builder.add_edge(START, "bar")

    builder = StateGraph(State)
    builder.add_node(foo)
    builder.add_node("bar", child_builder.compile())
    builder.add_edge(START, "foo")
    builder.add_edge("foo", "bar")
    graph = builder.compile(checkpointer=checkpointer)

    thread1 = {"configurable": {"thread_id": "1"}}
    # First run, interrupted at bar
    assert graph.invoke({"baz": ""}, thread1)
    # Resume with answer
    assert graph.invoke(Command(resume="bar"), thread1)


@pytest.mark.parametrize("checkpointer_name", ALL_CHECKPOINTERS_SYNC)
def test_interrupt_multiple(request: pytest.FixtureRequest, checkpointer_name: str):
    checkpointer = request.getfixturevalue(f"checkpointer_{checkpointer_name}")

    class State(TypedDict):
        my_key: Annotated[str, operator.add]

    def node(s: State) -> State:
        answer = interrupt({"value": 1})
        answer2 = interrupt({"value": 2})
        return {"my_key": answer + " " + answer2}

    builder = StateGraph(State)
    builder.add_node("node", node)
    builder.add_edge(START, "node")

    graph = builder.compile(checkpointer=checkpointer)
    thread1 = {"configurable": {"thread_id": "1"}}

    assert [e for e in graph.stream({"my_key": "DE", "market": "DE"}, thread1)] == [
        {
            "__interrupt__": (
                Interrupt(
                    value={"value": 1},
                    resumable=True,
                    ns=[AnyStr("node:")],
                    when="during",
                ),
            )
        }
    ]

    assert [
        event
        for event in graph.stream(
            Command(resume="answer 1", update={"my_key": "foofoo"}), thread1
        )
    ] == [
        {
            "__interrupt__": (
                Interrupt(
                    value={"value": 2},
                    resumable=True,
                    ns=[AnyStr("node:")],
                    when="during",
                ),
            )
        }
    ]

    assert [event for event in graph.stream(Command(resume="answer 2"), thread1)] == [
        {"node": {"my_key": "answer 1 answer 2"}},
    ]


@pytest.mark.parametrize("checkpointer_name", ALL_CHECKPOINTERS_SYNC)
def test_interrupt_loop(request: pytest.FixtureRequest, checkpointer_name: str):
    checkpointer = request.getfixturevalue(f"checkpointer_{checkpointer_name}")

    class State(TypedDict):
        age: int
        other: str

    def ask_age(s: State):
        """Ask an expert for help."""
        question = "How old are you?"
        value = None
        for _ in range(10):
            value: str = interrupt(question)
            if not value.isdigit() or int(value) < 18:
                question = "invalid response"
                value = None
            else:
                break

        return {"age": int(value)}

    builder = StateGraph(State)
    builder.add_node("node", ask_age)
    builder.add_edge(START, "node")

    graph = builder.compile(checkpointer=checkpointer)
    thread1 = {"configurable": {"thread_id": "1"}}

    assert [e for e in graph.stream({"other": ""}, thread1)] == [
        {
            "__interrupt__": (
                Interrupt(
                    value="How old are you?",
                    resumable=True,
                    ns=[AnyStr("node:")],
                    when="during",
                ),
            )
        }
    ]

    assert [
        event
        for event in graph.stream(
            Command(resume="13"),
            thread1,
        )
    ] == [
        {
            "__interrupt__": (
                Interrupt(
                    value="invalid response",
                    resumable=True,
                    ns=[AnyStr("node:")],
                    when="during",
                ),
            )
        }
    ]

    assert [
        event
        for event in graph.stream(
            Command(resume="15"),
            thread1,
        )
    ] == [
        {
            "__interrupt__": (
                Interrupt(
                    value="invalid response",
                    resumable=True,
                    ns=[AnyStr("node:")],
                    when="during",
                ),
            )
        }
    ]

    assert [event for event in graph.stream(Command(resume="19"), thread1)] == [
        {"node": {"age": 19}},
    ]


def test_root_mixed_return() -> None:
    def my_node(state: list[str]):
        return [Command(update=["a"]), ["b"]]

    graph = StateGraph(Annotated[list[str], operator.add])

    graph.add_node(my_node)
    graph.add_edge(START, "my_node")
    graph = graph.compile()

    assert graph.invoke([]) == ["a", "b"]


def test_dict_mixed_return() -> None:
    class State(TypedDict):
        foo: Annotated[str, operator.add]

    def my_node(state: State):
        return [Command(update={"foo": "a"}), {"foo": "b"}]

    graph = StateGraph(State)
    graph.add_node(my_node)
    graph.add_edge(START, "my_node")
    graph = graph.compile()

    assert graph.invoke({"foo": ""}) == {"foo": "ab"}


@pytest.mark.parametrize("checkpointer_name", ALL_CHECKPOINTERS_SYNC)
def test_command_with_static_breakpoints(
    request: pytest.FixtureRequest, checkpointer_name: str
) -> None:
    """Test that we can use Command to resume and update with static breakpoints."""

    checkpointer = request.getfixturevalue(f"checkpointer_{checkpointer_name}")

    class State(TypedDict):
        """The graph state."""

        foo: str

    def node1(state: State):
        return {
            "foo": state["foo"] + "|node-1",
        }

    def node2(state: State):
        return {
            "foo": state["foo"] + "|node-2",
        }

    builder = StateGraph(State)
    builder.add_node("node1", node1)
    builder.add_node("node2", node2)
    builder.add_edge(START, "node1")
    builder.add_edge("node1", "node2")

    graph = builder.compile(checkpointer=checkpointer, interrupt_before=["node1"])
    config = {"configurable": {"thread_id": str(uuid.uuid4())}}

    # Start the graph and interrupt at the first node
    graph.invoke({"foo": "abc"}, config)
    result = graph.invoke(Command(resume="node1"), config)
    assert result == {"foo": "abc|node-1|node-2"}


@pytest.mark.parametrize("checkpointer_name", ALL_CHECKPOINTERS_SYNC)
def test_multistep_plan(request: pytest.FixtureRequest, checkpointer_name: str):
    from langchain_core.messages import AnyMessage

    checkpointer = request.getfixturevalue(f"checkpointer_{checkpointer_name}")

    class State(TypedDict, total=False):
        plan: list[Union[str, list[str]]]
        messages: Annotated[list[AnyMessage], add_messages]

    def planner(state: State):
        if state.get("plan") is None:
            # create plan somehow
            plan = ["step1", ["step2", "step3"], "step4"]
            # pick the first step to execute next
            first_step, *plan = plan
            # put the rest of plan in state
            return Command(goto=first_step, update={"plan": plan})
        elif state["plan"]:
            # go to the next step of the plan
            next_step, *next_plan = state["plan"]
            return Command(goto=next_step, update={"plan": next_plan})
        else:
            # the end of the plan
            pass

    def step1(state: State):
        return Command(goto="planner", update={"messages": [("human", "step1")]})

    def step2(state: State):
        return Command(goto="planner", update={"messages": [("human", "step2")]})

    def step3(state: State):
        return Command(goto="planner", update={"messages": [("human", "step3")]})

    def step4(state: State):
        return Command(goto="planner", update={"messages": [("human", "step4")]})

    builder = StateGraph(State)
    builder.add_node(planner)
    builder.add_node(step1)
    builder.add_node(step2)
    builder.add_node(step3)
    builder.add_node(step4)
    builder.add_edge(START, "planner")
    graph = builder.compile(checkpointer=checkpointer)

    config = {"configurable": {"thread_id": "1"}}

    assert graph.invoke({"messages": [("human", "start")]}, config) == {
        "messages": [
            _AnyIdHumanMessage(content="start"),
            _AnyIdHumanMessage(content="step1"),
            _AnyIdHumanMessage(content="step2"),
            _AnyIdHumanMessage(content="step3"),
            _AnyIdHumanMessage(content="step4"),
        ],
        "plan": [],
    }


@pytest.mark.parametrize("checkpointer_name", ALL_CHECKPOINTERS_SYNC)
def test_command_goto_with_static_breakpoints(
    request: pytest.FixtureRequest, checkpointer_name: str
) -> None:
    """Use Command goto with static breakpoints."""

    checkpointer = request.getfixturevalue(f"checkpointer_{checkpointer_name}")

    class State(TypedDict):
        """The graph state."""

        foo: Annotated[str, operator.add]

    def node1(state: State):
        return {
            "foo": "|node-1",
        }

    def node2(state: State):
        return {
            "foo": "|node-2",
        }

    builder = StateGraph(State)
    builder.add_node("node1", node1)
    builder.add_node("node2", node2)
    builder.add_edge(START, "node1")
    builder.add_edge("node1", "node2")

    graph = builder.compile(checkpointer=checkpointer, interrupt_before=["node1"])

    config = {"configurable": {"thread_id": str(uuid.uuid4())}}

    # Start the graph and interrupt at the first node
    graph.invoke({"foo": "abc"}, config)
    result = graph.invoke(Command(goto=["node2"]), config)
    assert result == {"foo": "abc|node-1|node-2|node-2"}


def test_nested_graph_state_error_handling():
    """Test error handling when updating state in nested graphs."""

    class State(TypedDict):
        count: int

    def child_node(state: State):
        return {"count": state["count"] + 1}

    child = StateGraph(State)
    child.add_node("child", child_node)
    child.add_edge(START, "child")

    parent = StateGraph(State)
    parent.add_node("child_graph", child.compile())
    parent.add_edge(START, "child_graph")

    app = parent.compile(checkpointer=MemorySaver())

    # Test invalid state update on parent
    with pytest.raises(InvalidUpdateError):
        app.update_state({"configurable": {"thread_id": "1"}}, {"invalid_key": "value"})

    # Test invalid state update on child
    with pytest.raises(InvalidUpdateError):
        app.update_state(
            {"configurable": {"thread_id": "1", "checkpoint_ns": "child_graph"}},
            {"invalid_key": "value"},
        )


def test_parallel_node_execution():
    """Test that parallel nodes execute concurrently."""

    class State(TypedDict):
        results: Annotated[list[str], operator.add]

    def slow_node(state: State):
        time.sleep(1)
        return {"results": ["slow"]}

    def fast_node(state: State):
        time.sleep(2)
        return {"results": ["fast"]}

    builder = StateGraph(State)
    builder.add_node("slow", slow_node)
    builder.add_node("fast", fast_node)
    builder.add_edge(START, "slow")
    builder.add_edge(START, "fast")

    graph = builder.compile()

    start = time.perf_counter()
    result = graph.invoke({"results": []})
    duration = time.perf_counter() - start

    # Fast node result should be available first
    assert "fast" in result["results"][0]

    # Total duration should be less than sum of both nodes
    assert duration < 3.0


@pytest.mark.parametrize("checkpointer_name", ALL_CHECKPOINTERS_SYNC)
def test_multiple_interrupt_state_persistence(
    request: pytest.FixtureRequest, checkpointer_name: str
) -> None:
    """Test that state is preserved correctly across multiple interrupts."""

    checkpointer = request.getfixturevalue(f"checkpointer_{checkpointer_name}")

    class State(TypedDict):
        steps: Annotated[list[str], operator.add]

    def interruptible_node(state: State):
        first = interrupt("First interrupt")
        second = interrupt("Second interrupt")
        return {"steps": [first, second]}

    builder = StateGraph(State)
    builder.add_node("node", interruptible_node)
    builder.add_edge(START, "node")

    app = builder.compile(checkpointer=checkpointer)
    config = {"configurable": {"thread_id": "1"}}

    # First execution - should hit first interrupt
    app.invoke({"steps": []}, config)

    # State should still be empty since node hasn't returned
    state = app.get_state(config)
    assert state.values == {"steps": []}

    # Resume after first interrupt - should hit second interrupt
    app.invoke(Command(resume="step1"), config)

    # State should still be empty since node hasn't returned
    state = app.get_state(config)
    assert state.values == {"steps": []}

    # Resume after second interrupt - node should complete
    result = app.invoke(Command(resume="step2"), config)

    # Now state should contain both steps since node returned
    assert result["steps"] == ["step1", "step2"]
    state = app.get_state(config)
    assert state.values["steps"] == ["step1", "step2"]


def test_concurrent_execution_thread_safety():
    """Test thread safety during concurrent execution."""

    class State(TypedDict):
        counter: Annotated[int, operator.add]

    results = deque()  # thread-safe queue
    threads: list[threading.Thread] = []

    def slow_node(state: State):
        time.sleep(0.1)
        return {"counter": 1}

    builder = StateGraph(State)
    builder.add_node("node", slow_node)
    builder.add_edge(START, "node")
    graph = builder.compile()

    def run_graph():
        result = graph.invoke({"counter": 0})
        results.append(result)

    # Start multiple threads
    for _ in range(10):
        thread = threading.Thread(target=run_graph)
        thread.start()
        threads.append(thread)

    # Wait for all threads
    for thread in threads:
        thread.join()

    # Verify results are independent
    assert len(results) == 10
    for result in results:
        assert result["counter"] == 1


@pytest.mark.parametrize("checkpointer_name", ALL_CHECKPOINTERS_SYNC)
def test_checkpoint_recovery(request: pytest.FixtureRequest, checkpointer_name: str):
    """Test recovery from checkpoints after failures."""
    checkpointer = request.getfixturevalue(f"checkpointer_{checkpointer_name}")

    class State(TypedDict):
        steps: Annotated[list[str], operator.add]
        attempt: int  # Track number of attempts

    def failing_node(state: State):
        # Fail on first attempt, succeed on retry
        if state["attempt"] == 1:
            raise RuntimeError("Simulated failure")
        return {"steps": ["node1"]}

    def second_node(state: State):
        return {"steps": ["node2"]}

    builder = StateGraph(State)
    builder.add_node("node1", failing_node)
    builder.add_node("node2", second_node)
    builder.add_edge(START, "node1")
    builder.add_edge("node1", "node2")

    graph = builder.compile(checkpointer=checkpointer)
    config = {"configurable": {"thread_id": "1"}}

    # First attempt should fail
    with pytest.raises(RuntimeError):
        graph.invoke({"steps": ["start"], "attempt": 1}, config)

    # Verify checkpoint state
    state = graph.get_state(config)
    assert state is not None
    assert state.values == {"steps": ["start"], "attempt": 1}  # input state saved
    assert state.next == ("node1",)  # Should retry failed node
    assert "RuntimeError('Simulated failure')" in state.tasks[0].error

    # Retry with updated attempt count
    result = graph.invoke({"steps": [], "attempt": 2}, config)
    assert result == {"steps": ["start", "node1", "node2"], "attempt": 2}

    if "shallow" in checkpointer_name:
        return

    # Verify checkpoint history shows both attempts
    history = list(graph.get_state_history(config))
    assert len(history) == 6  # Initial + failed attempt + successful attempt

    # Verify the error was recorded in checkpoint
    failed_checkpoint = next(c for c in history if c.tasks and c.tasks[0].error)
    assert "RuntimeError('Simulated failure')" in failed_checkpoint.tasks[0].error


def test_multiple_updates_root() -> None:
    def node_a(state):
        return [Command(update="a1"), Command(update="a2")]

    def node_b(state):
        return "b"

    graph = (
        StateGraph(Annotated[str, operator.add])
        .add_sequence([node_a, node_b])
        .add_edge(START, "node_a")
        .compile()
    )

    assert graph.invoke("") == "a1a2b"

    # only streams the last update from node_a
    assert [c for c in graph.stream("", stream_mode="updates")] == [
        {"node_a": ["a1", "a2"]},
        {"node_b": "b"},
    ]


def test_multiple_updates() -> None:
    class State(TypedDict):
        foo: Annotated[str, operator.add]

    def node_a(state):
        return [Command(update={"foo": "a1"}), Command(update={"foo": "a2"})]

    def node_b(state):
        return {"foo": "b"}

    graph = (
        StateGraph(State)
        .add_sequence([node_a, node_b])
        .add_edge(START, "node_a")
        .compile()
    )

    assert graph.invoke({"foo": ""}) == {
        "foo": "a1a2b",
    }

    # only streams the last update from node_a
    assert [c for c in graph.stream({"foo": ""}, stream_mode="updates")] == [
        {"node_a": [{"foo": "a1"}, {"foo": "a2"}]},
        {"node_b": {"foo": "b"}},
    ]


<<<<<<< HEAD
def test_entrypoint_without_checkpointer() -> None:
    """Test no checkpointer."""
    states = []
    config = {"configurable": {"thread_id": "1"}}

    # Test without previous
    @entrypoint()
    def foo(inputs: Any) -> Any:
        states.append(inputs)
        return inputs

    assert foo.invoke({"a": "1"}, config) == {"a": "1"}

    @entrypoint()
    def foo(inputs: Any, *, previous: Any) -> Any:
        states.append(previous)
        return {"previous": previous, "current": inputs}

    assert foo.invoke({"a": "1"}, config) == {"current": {"a": "1"}, "previous": None}
    assert foo.invoke({"a": "1"}, config) == {"current": {"a": "1"}, "previous": None}


def test_entrypoint_stateful() -> None:
    """Test stateful entrypoint invoke."""

    # Test invoke
    states = []

    @entrypoint(checkpointer=MemorySaver())
    def foo(inputs, *, previous: Any) -> Any:
        states.append(previous)
        return {"previous": previous, "current": inputs}

    config = {"configurable": {"thread_id": "1"}}

    assert foo.invoke({"a": "1"}, config) == {"current": {"a": "1"}, "previous": None}
    assert foo.invoke({"a": "2"}, config) == {
        "current": {"a": "2"},
        "previous": {"current": {"a": "1"}, "previous": None},
    }
    assert foo.invoke({"a": "3"}, config) == {
        "current": {"a": "3"},
        "previous": {
            "current": {"a": "2"},
            "previous": {"current": {"a": "1"}, "previous": None},
        },
    }
    assert states == [
        None,
        {"current": {"a": "1"}, "previous": None},
        {"current": {"a": "2"}, "previous": {"current": {"a": "1"}, "previous": None}},
    ]

    # Test stream
    @entrypoint(checkpointer=MemorySaver())
    def foo(inputs, *, previous: Any) -> Any:
        return {"previous": previous, "current": inputs}

    config = {"configurable": {"thread_id": "1"}}
    items = [item for item in foo.stream({"a": "1"}, config)]
    assert items == [{"foo": {"current": {"a": "1"}, "previous": None}}]


def test_entrypoint_from_sync_generator() -> None:
    """@entrypoint does not support sync generators."""
    previous_return_values = []

    @entrypoint(checkpointer=MemorySaver())
    def foo(inputs, previous=None) -> Any:
        previous_return_values.append(previous)
        yield "a"
        yield "b"

    config = {"configurable": {"thread_id": "1"}}

    assert foo.invoke({"a": "1"}, config) == ["a", "b"]
    assert previous_return_values == [None]
    assert foo.invoke({"a": "2"}, config) == ["a", "b"]
    assert previous_return_values == [None, ["a", "b"]]


def test_entrypoint_request_stream_writer() -> None:
    """Test using a stream writer with an entrypoint."""

    @entrypoint(checkpointer=MemorySaver())
    def foo(inputs, writer: StreamWriter) -> Any:
        writer("a")
        yield "b"

    config = {"configurable": {"thread_id": "1"}}

    # Different invocations
    # Are any of these confusing or unexpected?
    assert list(foo.invoke({}, config)) == ["b"]
    assert list(foo.stream({}, config)) == ["a", "b"]

    # Stream modes
    assert list(foo.stream({}, config, stream_mode=["updates"])) == [
        ("updates", {"foo": ["b"]})
    ]
    assert list(foo.stream({}, config, stream_mode=["values"])) == [("values", ["b"])]
    assert list(foo.stream({}, config, stream_mode=["custom"])) == [
        (
            "custom",
            "a",
        ),
        (
            "custom",
            "b",
        ),
    ]


async def test_entrypoint_from_async_generator() -> None:
    """@entrypoint does not support sync generators."""
    # Test invoke
    previous_return_values = []

    # In this version reducers do not work
    @entrypoint(checkpointer=MemorySaver())
    async def foo(inputs, previous=None) -> Any:
        previous_return_values.append(previous)
        yield "a"
        yield "b"

    config = {"configurable": {"thread_id": "1"}}

    assert list(await foo.ainvoke({"a": "1"}, config)) == ["a", "b"]
    assert previous_return_values == [None]
    assert list(foo.invoke({"a": "2"}, config)) == ["a", "b"]
    assert previous_return_values == [None, ["a", "b"]]
=======
@pytest.mark.parametrize("checkpointer_name", ALL_CHECKPOINTERS_SYNC)
def test_falsy_return_from_task(request: pytest.FixtureRequest, checkpointer_name: str):
    """Test with a falsy return from a task."""
    checkpointer = request.getfixturevalue(f"checkpointer_{checkpointer_name}")

    @task
    def falsy_task() -> bool:
        return False

    @entrypoint(checkpointer=checkpointer)
    def graph(state: dict) -> dict:
        """React tool."""
        falsy_task().result()
        interrupt("test")

    configurable = {"configurable": {"thread_id": str(uuid.uuid4())}}
    graph.invoke({"a": 5}, configurable)
    graph.invoke(Command(resume="123"), configurable)


@pytest.mark.parametrize("checkpointer_name", ALL_CHECKPOINTERS_SYNC)
def test_multiple_interrupts_imperative(
    request: pytest.FixtureRequest, checkpointer_name: str
):
    """Test multiple interrupts with an imperative API."""
    checkpointer = request.getfixturevalue(f"checkpointer_{checkpointer_name}")

    counter = 0

    @task
    def double(x: int) -> int:
        """Increment the counter."""
        nonlocal counter
        counter += 1
        return 2 * x

    @entrypoint(checkpointer=checkpointer)
    def graph(state: dict) -> dict:
        """React tool."""

        values = []

        for idx in [1, 2, 3]:
            values.extend([double(idx).result(), interrupt({"a": "boo"})])

        return {"values": values}

    configurable = {"configurable": {"thread_id": str(uuid.uuid4())}}
    graph.invoke({}, configurable)
    graph.invoke(Command(resume="a"), configurable)
    graph.invoke(Command(resume="b"), configurable)
    result = graph.invoke(Command(resume="c"), configurable)
    # `double` value should be cached appropriately when used w/ `interrupt`
    assert result == {
        "values": [2, "a", 4, "b", 6, "c"],
    }
    assert counter == 3


@pytest.mark.parametrize("checkpointer_name", ALL_CHECKPOINTERS_SYNC)
def test_double_interrupt_subgraph(
    request: pytest.FixtureRequest, checkpointer_name: str
) -> None:
    checkpointer = request.getfixturevalue(f"checkpointer_{checkpointer_name}")

    class AgentState(TypedDict):
        input: str

    def node_1(state: AgentState):
        result = interrupt("interrupt node 1")
        return {"input": result}

    def node_2(state: AgentState):
        result = interrupt("interrupt node 2")
        return {"input": result}

    subgraph_builder = (
        StateGraph(AgentState)
        .add_node("node_1", node_1)
        .add_node("node_2", node_2)
        .add_edge(START, "node_1")
        .add_edge("node_1", "node_2")
        .add_edge("node_2", END)
    )

    # invoke the sub graph
    subgraph = subgraph_builder.compile(checkpointer=checkpointer)
    thread = {"configurable": {"thread_id": str(uuid.uuid4())}}
    assert [c for c in subgraph.stream({"input": "test"}, thread)] == [
        {
            "__interrupt__": (
                Interrupt(
                    value="interrupt node 1",
                    resumable=True,
                    ns=[AnyStr("node_1:")],
                    when="during",
                ),
            )
        },
    ]
    # resume from the first interrupt
    assert [c for c in subgraph.stream(Command(resume="123"), thread)] == [
        {
            "node_1": {"input": "123"},
        },
        {
            "__interrupt__": (
                Interrupt(
                    value="interrupt node 2",
                    resumable=True,
                    ns=[AnyStr("node_2:")],
                    when="during",
                ),
            )
        },
    ]
    # resume from the second interrupt
    assert [c for c in subgraph.stream(Command(resume="123"), thread)] == [
        {
            "node_2": {"input": "123"},
        },
    ]

    subgraph = subgraph_builder.compile()

    def invoke_sub_agent(state: AgentState):
        return subgraph.invoke(state)

    parent_agent = (
        StateGraph(AgentState)
        .add_node("invoke_sub_agent", invoke_sub_agent)
        .add_edge(START, "invoke_sub_agent")
        .add_edge("invoke_sub_agent", END)
        .compile(checkpointer=checkpointer)
    )

    assert [c for c in parent_agent.stream({"input": "test"}, thread)] == [
        {
            "__interrupt__": (
                Interrupt(
                    value="interrupt node 1",
                    resumable=True,
                    ns=[AnyStr("invoke_sub_agent:"), AnyStr("node_1:")],
                    when="during",
                ),
            )
        },
    ]

    # resume from the first interrupt
    assert [c for c in parent_agent.stream(Command(resume=True), thread)] == [
        {
            "__interrupt__": (
                Interrupt(
                    value="interrupt node 2",
                    resumable=True,
                    ns=[AnyStr("invoke_sub_agent:"), AnyStr("node_2:")],
                    when="during",
                ),
            )
        }
    ]

    # resume from 2nd interrupt
    assert [c for c in parent_agent.stream(Command(resume=True), thread)] == [
        {
            "invoke_sub_agent": {"input": True},
        },
    ]


def test_sync_streaming_with_functional_api() -> None:
    """Test streaming with functional API.

    This test verifies that we're able to stream results as they're being generated
    rather than have all the results arrive at once after the graph has completed.

    The time of arrival between the two updates corresponding to the two `slow` tasks
    should be greater than the time delay between the two tasks.
    """

    time_delay = 0.01

    @task()
    def slow() -> dict:
        time.sleep(time_delay)  # Simulate a delay of 10 ms
        return {"tic": time.time()}

    @entrypoint()
    def graph(inputs: dict) -> list:
        first = slow().result()
        second = slow().result()
        return [first, second]

    arrival_times = []

    for chunk in graph.stream({}):
        if "slow" not in chunk:  # We'll just look at the updates from `slow`
            continue
        arrival_times.append(time.time())

    assert len(arrival_times) == 2
    delta = arrival_times[1] - arrival_times[0]
    # Delta cannot be less than 10 ms if it is streaming as results are generated.
    assert delta > time_delay
>>>>>>> 1e730d12
<|MERGE_RESOLUTION|>--- conflicted
+++ resolved
@@ -5369,139 +5369,6 @@
     ]
 
 
-<<<<<<< HEAD
-def test_entrypoint_without_checkpointer() -> None:
-    """Test no checkpointer."""
-    states = []
-    config = {"configurable": {"thread_id": "1"}}
-
-    # Test without previous
-    @entrypoint()
-    def foo(inputs: Any) -> Any:
-        states.append(inputs)
-        return inputs
-
-    assert foo.invoke({"a": "1"}, config) == {"a": "1"}
-
-    @entrypoint()
-    def foo(inputs: Any, *, previous: Any) -> Any:
-        states.append(previous)
-        return {"previous": previous, "current": inputs}
-
-    assert foo.invoke({"a": "1"}, config) == {"current": {"a": "1"}, "previous": None}
-    assert foo.invoke({"a": "1"}, config) == {"current": {"a": "1"}, "previous": None}
-
-
-def test_entrypoint_stateful() -> None:
-    """Test stateful entrypoint invoke."""
-
-    # Test invoke
-    states = []
-
-    @entrypoint(checkpointer=MemorySaver())
-    def foo(inputs, *, previous: Any) -> Any:
-        states.append(previous)
-        return {"previous": previous, "current": inputs}
-
-    config = {"configurable": {"thread_id": "1"}}
-
-    assert foo.invoke({"a": "1"}, config) == {"current": {"a": "1"}, "previous": None}
-    assert foo.invoke({"a": "2"}, config) == {
-        "current": {"a": "2"},
-        "previous": {"current": {"a": "1"}, "previous": None},
-    }
-    assert foo.invoke({"a": "3"}, config) == {
-        "current": {"a": "3"},
-        "previous": {
-            "current": {"a": "2"},
-            "previous": {"current": {"a": "1"}, "previous": None},
-        },
-    }
-    assert states == [
-        None,
-        {"current": {"a": "1"}, "previous": None},
-        {"current": {"a": "2"}, "previous": {"current": {"a": "1"}, "previous": None}},
-    ]
-
-    # Test stream
-    @entrypoint(checkpointer=MemorySaver())
-    def foo(inputs, *, previous: Any) -> Any:
-        return {"previous": previous, "current": inputs}
-
-    config = {"configurable": {"thread_id": "1"}}
-    items = [item for item in foo.stream({"a": "1"}, config)]
-    assert items == [{"foo": {"current": {"a": "1"}, "previous": None}}]
-
-
-def test_entrypoint_from_sync_generator() -> None:
-    """@entrypoint does not support sync generators."""
-    previous_return_values = []
-
-    @entrypoint(checkpointer=MemorySaver())
-    def foo(inputs, previous=None) -> Any:
-        previous_return_values.append(previous)
-        yield "a"
-        yield "b"
-
-    config = {"configurable": {"thread_id": "1"}}
-
-    assert foo.invoke({"a": "1"}, config) == ["a", "b"]
-    assert previous_return_values == [None]
-    assert foo.invoke({"a": "2"}, config) == ["a", "b"]
-    assert previous_return_values == [None, ["a", "b"]]
-
-
-def test_entrypoint_request_stream_writer() -> None:
-    """Test using a stream writer with an entrypoint."""
-
-    @entrypoint(checkpointer=MemorySaver())
-    def foo(inputs, writer: StreamWriter) -> Any:
-        writer("a")
-        yield "b"
-
-    config = {"configurable": {"thread_id": "1"}}
-
-    # Different invocations
-    # Are any of these confusing or unexpected?
-    assert list(foo.invoke({}, config)) == ["b"]
-    assert list(foo.stream({}, config)) == ["a", "b"]
-
-    # Stream modes
-    assert list(foo.stream({}, config, stream_mode=["updates"])) == [
-        ("updates", {"foo": ["b"]})
-    ]
-    assert list(foo.stream({}, config, stream_mode=["values"])) == [("values", ["b"])]
-    assert list(foo.stream({}, config, stream_mode=["custom"])) == [
-        (
-            "custom",
-            "a",
-        ),
-        (
-            "custom",
-            "b",
-        ),
-    ]
-
-
-async def test_entrypoint_from_async_generator() -> None:
-    """@entrypoint does not support sync generators."""
-    # Test invoke
-    previous_return_values = []
-
-    # In this version reducers do not work
-    @entrypoint(checkpointer=MemorySaver())
-    async def foo(inputs, previous=None) -> Any:
-        previous_return_values.append(previous)
-        yield "a"
-        yield "b"
-
-    config = {"configurable": {"thread_id": "1"}}
-
-    assert list(await foo.ainvoke({"a": "1"}, config)) == ["a", "b"]
-    assert previous_return_values == [None]
-    assert list(foo.invoke({"a": "2"}, config)) == ["a", "b"]
-    assert previous_return_values == [None, ["a", "b"]]
-=======
 @pytest.mark.parametrize("checkpointer_name", ALL_CHECKPOINTERS_SYNC)
 def test_falsy_return_from_task(request: pytest.FixtureRequest, checkpointer_name: str):
     """Test with a falsy return from a task."""
@@ -5707,4 +5574,136 @@
     delta = arrival_times[1] - arrival_times[0]
     # Delta cannot be less than 10 ms if it is streaming as results are generated.
     assert delta > time_delay
->>>>>>> 1e730d12
+
+
+def test_entrypoint_without_checkpointer() -> None:
+    """Test no checkpointer."""
+    states = []
+    config = {"configurable": {"thread_id": "1"}}
+
+    # Test without previous
+    @entrypoint()
+    def foo(inputs: Any) -> Any:
+        states.append(inputs)
+        return inputs
+
+    assert foo.invoke({"a": "1"}, config) == {"a": "1"}
+
+    @entrypoint()
+    def foo(inputs: Any, *, previous: Any) -> Any:
+        states.append(previous)
+        return {"previous": previous, "current": inputs}
+
+    assert foo.invoke({"a": "1"}, config) == {"current": {"a": "1"}, "previous": None}
+    assert foo.invoke({"a": "1"}, config) == {"current": {"a": "1"}, "previous": None}
+
+
+def test_entrypoint_stateful() -> None:
+    """Test stateful entrypoint invoke."""
+
+    # Test invoke
+    states = []
+
+    @entrypoint(checkpointer=MemorySaver())
+    def foo(inputs, *, previous: Any) -> Any:
+        states.append(previous)
+        return {"previous": previous, "current": inputs}
+
+    config = {"configurable": {"thread_id": "1"}}
+
+    assert foo.invoke({"a": "1"}, config) == {"current": {"a": "1"}, "previous": None}
+    assert foo.invoke({"a": "2"}, config) == {
+        "current": {"a": "2"},
+        "previous": {"current": {"a": "1"}, "previous": None},
+    }
+    assert foo.invoke({"a": "3"}, config) == {
+        "current": {"a": "3"},
+        "previous": {
+            "current": {"a": "2"},
+            "previous": {"current": {"a": "1"}, "previous": None},
+        },
+    }
+    assert states == [
+        None,
+        {"current": {"a": "1"}, "previous": None},
+        {"current": {"a": "2"}, "previous": {"current": {"a": "1"}, "previous": None}},
+    ]
+
+    # Test stream
+    @entrypoint(checkpointer=MemorySaver())
+    def foo(inputs, *, previous: Any) -> Any:
+        return {"previous": previous, "current": inputs}
+
+    config = {"configurable": {"thread_id": "1"}}
+    items = [item for item in foo.stream({"a": "1"}, config)]
+    assert items == [{"foo": {"current": {"a": "1"}, "previous": None}}]
+
+
+def test_entrypoint_from_sync_generator() -> None:
+    """@entrypoint does not support sync generators."""
+    previous_return_values = []
+
+    @entrypoint(checkpointer=MemorySaver())
+    def foo(inputs, previous=None) -> Any:
+        previous_return_values.append(previous)
+        yield "a"
+        yield "b"
+
+    config = {"configurable": {"thread_id": "1"}}
+
+    assert foo.invoke({"a": "1"}, config) == ["a", "b"]
+    assert previous_return_values == [None]
+    assert foo.invoke({"a": "2"}, config) == ["a", "b"]
+    assert previous_return_values == [None, ["a", "b"]]
+
+
+def test_entrypoint_request_stream_writer() -> None:
+    """Test using a stream writer with an entrypoint."""
+
+    @entrypoint(checkpointer=MemorySaver())
+    def foo(inputs, writer: StreamWriter) -> Any:
+        writer("a")
+        yield "b"
+
+    config = {"configurable": {"thread_id": "1"}}
+
+    # Different invocations
+    # Are any of these confusing or unexpected?
+    assert list(foo.invoke({}, config)) == ["b"]
+    assert list(foo.stream({}, config)) == ["a", "b"]
+
+    # Stream modes
+    assert list(foo.stream({}, config, stream_mode=["updates"])) == [
+        ("updates", {"foo": ["b"]})
+    ]
+    assert list(foo.stream({}, config, stream_mode=["values"])) == [("values", ["b"])]
+    assert list(foo.stream({}, config, stream_mode=["custom"])) == [
+        (
+            "custom",
+            "a",
+        ),
+        (
+            "custom",
+            "b",
+        ),
+    ]
+
+
+async def test_entrypoint_from_async_generator() -> None:
+    """@entrypoint does not support sync generators."""
+    # Test invoke
+    previous_return_values = []
+
+    # In this version reducers do not work
+    @entrypoint(checkpointer=MemorySaver())
+    async def foo(inputs, previous=None) -> Any:
+        previous_return_values.append(previous)
+        yield "a"
+        yield "b"
+
+    config = {"configurable": {"thread_id": "1"}}
+
+    assert list(await foo.ainvoke({"a": "1"}, config)) == ["a", "b"]
+    assert previous_return_values == [None]
+    assert list(foo.invoke({"a": "2"}, config)) == ["a", "b"]
+    assert previous_return_values == [None, ["a", "b"]]